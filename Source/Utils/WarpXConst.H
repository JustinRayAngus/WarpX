#ifndef WARPX_CONST_H_
#define WARPX_CONST_H_

#include <AMReX_REAL.H>

// Math constants
namespace MathConst
{
    static constexpr amrex::Real pi = 3.14159265358979323846;
}

// Physical constants
namespace PhysConst
{
    static constexpr amrex::Real c     = 299792458.;
    static constexpr amrex::Real ep0   = 8.854187817e-12;
    static constexpr amrex::Real mu0   = 1.2566370614359173e-06;
    static constexpr amrex::Real q_e   = 1.6021764620000001e-19;
    static constexpr amrex::Real m_e   = 9.10938291e-31;
    static constexpr amrex::Real m_p   = 1.6726231000000001e-27;
    static constexpr amrex::Real hbar  = 1.05457180010e-34;
    static constexpr amrex::Real alpha = mu0/(4*MathConst::pi)*q_e*q_e*c/hbar;
    static constexpr amrex::Real r_e   = 1./(4*MathConst::pi*ep0) * q_e*q_e/(m_e*c*c);
<<<<<<< HEAD
    // static constexpr amrex::Real alpha = 0.0072973525693;
=======
>>>>>>> 485e4e5e
}

#endif<|MERGE_RESOLUTION|>--- conflicted
+++ resolved
@@ -21,10 +21,6 @@
     static constexpr amrex::Real hbar  = 1.05457180010e-34;
     static constexpr amrex::Real alpha = mu0/(4*MathConst::pi)*q_e*q_e*c/hbar;
     static constexpr amrex::Real r_e   = 1./(4*MathConst::pi*ep0) * q_e*q_e/(m_e*c*c);
-<<<<<<< HEAD
-    // static constexpr amrex::Real alpha = 0.0072973525693;
-=======
->>>>>>> 485e4e5e
 }
 
 #endif