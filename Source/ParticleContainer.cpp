#include <limits>

#include <ParticleContainer.H>
#include <WarpX_f.H>
#include <WarpX.H>

using namespace amrex;

MultiParticleContainer::MultiParticleContainer (AmrCore* amr_core)
{
    ReadParameters();

    int n = WarpX::use_laser ? nspecies+1 : nspecies;
    allcontainers.resize(n);
    for (int i = 0; i < nspecies; ++i) {
	allcontainers[i].reset(new PhysicalParticleContainer(amr_core, i, species_names[i]));
    }
    if (WarpX::use_laser) {
	allcontainers[n-1].reset(new LaserParticleContainer(amr_core,n-1));
    }
}

void
MultiParticleContainer::ReadParameters ()
{
    static bool initialized = false;
    if (!initialized)
    {
	ParmParse pp("particles");

	pp.query("nspecies", nspecies);
	BL_ASSERT(nspecies >= 0);

        if (nspecies > 0) {
            pp.getarr("species_names", species_names);
            BL_ASSERT(species_names.size() == nspecies);
        }

	initialized = true;
    }
}

void
MultiParticleContainer::AllocData ()
{
    for (auto& pc : allcontainers) {
	pc->AllocData();
    }
}

void
MultiParticleContainer::InitData ()
{
    for (auto& pc : allcontainers) {
	pc->InitData();
    }
}

void
MultiParticleContainer::FieldGatherES (const Array<std::array<std::unique_ptr<MultiFab>, 3> >& E)
{
    for (auto& pc : allcontainers) {
	pc->FieldGatherES(E);
    }
}

void
MultiParticleContainer::FieldGather (int lev,
                                     const MultiFab& Ex, const MultiFab& Ey, const MultiFab& Ez,
                                     const MultiFab& Bx, const MultiFab& By, const MultiFab& Bz)
{
    for (auto& pc : allcontainers) {
	pc->FieldGather(lev, Ex, Ey, Ez, Bx, By, Bz);
    }
}

void
MultiParticleContainer::EvolveES (const Array<std::array<std::unique_ptr<MultiFab>, 3> >& E,
                                        Array<std::unique_ptr<MultiFab> >& rho,
                                  Real t, Real dt)
{

    int nlevs = rho.size();
    int ng = rho[0]->nGrow();

    for (unsigned i = 0; i < nlevs; i++) { 
        rho[i]->setVal(0.0, ng);
    }
    
    for (auto& pc : allcontainers) {
	pc->EvolveES(E, rho, t, dt);
    }

    for (unsigned i = 0; i < nlevs; i++) { 
        const Geometry& gm = allcontainers[0]->Geom(i);
        rho[i]->SumBoundary(gm.periodicity());
    }
}

void
MultiParticleContainer::Evolve (int lev,
                                const MultiFab& Ex, const MultiFab& Ey, const MultiFab& Ez,
                                const MultiFab& Bx, const MultiFab& By, const MultiFab& Bz,
<<<<<<< HEAD
                                MultiFab& jx, MultiFab& jy, MultiFab& jz, Real t, Real dt)
=======
                                MultiFab& jx, MultiFab& jy, MultiFab& jz,
                                MultiFab* rho, Real t, Real dt)
>>>>>>> c04fd041
{
    jx.setVal(0.0);
    jy.setVal(0.0);
    jz.setVal(0.0);
<<<<<<< HEAD
    
=======
    if (rho) rho->setVal(0.0);
>>>>>>> c04fd041
    for (auto& pc : allcontainers) {
	pc->Evolve(lev, Ex, Ey, Ez, Bx, By, Bz, jx, jy, jz, rho, t, dt);
    }
<<<<<<< HEAD
    
    const Geometry& gm = allcontainers[0]->Geom(lev);
    jx.SumBoundary(gm.periodicity());
    jy.SumBoundary(gm.periodicity());
    jz.SumBoundary(gm.periodicity());
}

void
MultiParticleContainer::PushXES (Real dt)
{
    for (auto& pc : allcontainers) {
	pc->PushXES(dt);
    }
}

void
MultiParticleContainer::PushX (int lev, Real dt)
{
=======
}

void
MultiParticleContainer::PushX (Real dt)
{
>>>>>>> c04fd041
    for (auto& pc : allcontainers) {
	pc->PushX(dt);
    }
}

void
MultiParticleContainer::
DepositCharge (Array<std::unique_ptr<MultiFab> >& rho, bool local)
{
    int nlevs = rho.size();
    int ng = rho[0]->nGrow();

    for (unsigned i = 0; i < nlevs; i++) { 
        rho[i]->setVal(0.0, ng);
    }

    for (unsigned i = 0, n = allcontainers.size(); i < n; ++i) {
	allcontainers[i]->DepositCharge(rho, true);
    }

    if (!local) {
        for (unsigned i = 0; i < nlevs; i++) {
            const Geometry& gm = allcontainers[0]->Geom(i);
            rho[i]->SumBoundary(gm.periodicity());
        }
    }
}

std::unique_ptr<MultiFab>
MultiParticleContainer::GetChargeDensity (int lev, bool local)
{
    std::unique_ptr<MultiFab> rho = allcontainers[0]->GetChargeDensity(lev, true);
    for (unsigned i = 1, n = allcontainers.size(); i < n; ++i) {
	std::unique_ptr<MultiFab> rhoi = allcontainers[i]->GetChargeDensity(lev, true);
	MultiFab::Add(*rho, *rhoi, 0, 0, 1, rho->nGrow());
    }
    if (!local) {
	const Geometry& gm = allcontainers[0]->Geom(lev);
	rho->SumBoundary(gm.periodicity());
    }
    return rho;
}

amrex::Real
MultiParticleContainer::sumParticleCharge (bool local)
{
    amrex::Real total_charge = allcontainers[0]->sumParticleCharge(local);
    for (unsigned i = 1, n = allcontainers.size(); i < n; ++i) {
        total_charge += allcontainers[i]->sumParticleCharge(local);
    }
    return total_charge;
}

void
MultiParticleContainer::Redistribute ()
{
    for (auto& pc : allcontainers) {
	pc->Redistribute();
    }
}

Array<long>
MultiParticleContainer::NumberOfParticlesInGrid(int lev) const
{
    const bool only_valid=true, only_local=true;
    Array<long> r = allcontainers[0]->NumberOfParticlesInGrid(lev,only_valid,only_local);
    for (unsigned i = 1, n = allcontainers.size(); i < n; ++i) {
	const auto& ri = allcontainers[i]->NumberOfParticlesInGrid(lev,only_valid,only_local);
	for (unsigned j=0, m=ri.size(); j<m; ++j) {
	    r[j] += ri[j];
	}
    }
    ParallelDescriptor::ReduceLongSum(r.data(),r.size());
    return r;
}

void
MultiParticleContainer::Increment (MultiFab& mf, int lev)
{
    for (auto& pc : allcontainers) {
	pc->Increment(mf,lev);
    }
}

void
MultiParticleContainer::SetParticleBoxArray (int lev, BoxArray& new_ba)
{
    for (auto& pc : allcontainers) {
	pc->SetParticleBoxArray(lev,new_ba);
    }
}

void
MultiParticleContainer::SetParticleDistributionMap (int lev, DistributionMapping& new_dm)
{
    for (auto& pc : allcontainers) {
	pc->SetParticleDistributionMap(lev,new_dm);
    }
}

void
MultiParticleContainer::PostRestart ()
{
    for (auto& pc : allcontainers) {
	pc->PostRestart();
    }    
}<|MERGE_RESOLUTION|>--- conflicted
+++ resolved
@@ -101,30 +101,16 @@
 MultiParticleContainer::Evolve (int lev,
                                 const MultiFab& Ex, const MultiFab& Ey, const MultiFab& Ez,
                                 const MultiFab& Bx, const MultiFab& By, const MultiFab& Bz,
-<<<<<<< HEAD
-                                MultiFab& jx, MultiFab& jy, MultiFab& jz, Real t, Real dt)
-=======
                                 MultiFab& jx, MultiFab& jy, MultiFab& jz,
                                 MultiFab* rho, Real t, Real dt)
->>>>>>> c04fd041
 {
     jx.setVal(0.0);
     jy.setVal(0.0);
     jz.setVal(0.0);
-<<<<<<< HEAD
-    
-=======
     if (rho) rho->setVal(0.0);
->>>>>>> c04fd041
     for (auto& pc : allcontainers) {
 	pc->Evolve(lev, Ex, Ey, Ez, Bx, By, Bz, jx, jy, jz, rho, t, dt);
-    }
-<<<<<<< HEAD
-    
-    const Geometry& gm = allcontainers[0]->Geom(lev);
-    jx.SumBoundary(gm.periodicity());
-    jy.SumBoundary(gm.periodicity());
-    jz.SumBoundary(gm.periodicity());
+    }    
 }
 
 void
@@ -136,15 +122,8 @@
 }
 
 void
-MultiParticleContainer::PushX (int lev, Real dt)
-{
-=======
-}
-
-void
 MultiParticleContainer::PushX (Real dt)
 {
->>>>>>> c04fd041
     for (auto& pc : allcontainers) {
 	pc->PushX(dt);
     }
