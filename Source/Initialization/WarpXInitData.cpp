
#include <AMReX_ParallelDescriptor.H>
#include <AMReX_ParmParse.H>

#include <WarpX.H>
#include <WarpX_f.H>
#include <BilinearFilter.H>
#include <NCIGodfreyFilter.H>

#ifdef BL_USE_SENSEI_INSITU
#include <AMReX_AmrMeshInSituBridge.H>
#endif

using namespace amrex;

void
WarpX::InitData ()
{
    BL_PROFILE("WarpX::InitData()");

    if (restart_chkfile.empty())
    {
        ComputeDt();
        InitFromScratch();
    }
    else
    {
	InitFromCheckpoint();
        if (is_synchronized) {
            ComputeDt();
        }
	PostRestart();
    }

    ComputePMLFactors();

    if (WarpX::use_fdtd_nci_corr) {
        WarpX::InitNCICorrector();
    }

    if (WarpX::use_filter) {
        WarpX::InitFilter();
    }

    BuildBufferMasks();

    InitDiagnostics();

    if (ParallelDescriptor::IOProcessor()) {
        std::cout << "\nGrids Summary:\n";
        printGridSummary(std::cout, 0, finestLevel());
    }

#ifdef BL_USE_SENSEI_INSITU
    insitu_bridge = new amrex::AmrMeshInSituBridge;
    insitu_bridge->setEnabled(insitu_int > 0 ? 1 : 0);
    insitu_bridge->setConfig(insitu_config);
    insitu_bridge->setPinMesh(insitu_pin_mesh);
    if (insitu_bridge->initialize())
    {
        amrex::ErrorStream()
            << "WarpX::InitData : Failed to initialize the in situ bridge."
            << std::endl;

        amrex::Abort();
    }
    insitu_bridge->setFrequency(1);
#endif

    if (restart_chkfile.empty())
    {
        if (plot_int > 0)
            WritePlotFile();

        if (check_int > 0)
            WriteCheckPointFile();

        if ((insitu_int > 0) && (insitu_start == 0))
            UpdateInSitu();
    }
}

void
WarpX::InitDiagnostics () {
    if (do_boosted_frame_diagnostic) {
        const Real* current_lo = geom[0].ProbLo();
        const Real* current_hi = geom[0].ProbHi();
        Real dt_boost = dt[0];

	// Find the positions of the lab-frame box that corresponds to the boosted-frame box at t=0
	Real zmin_lab = current_lo[moving_window_dir]/( (1.+beta_boost)*gamma_boost );
	Real zmax_lab = current_hi[moving_window_dir]/( (1.+beta_boost)*gamma_boost );

        myBFD.reset(new BoostedFrameDiagnostic(zmin_lab,
					       zmax_lab,
                                               moving_window_v, dt_snapshots_lab,
                                               num_snapshots_lab, gamma_boost,
                                               t_new[0], dt_boost,
                                               moving_window_dir, geom[0]));
    }
}

void
WarpX::InitFromScratch ()
{
    const Real time = 0.0;

    AmrCore::InitFromScratch(time);  // This will call MakeNewLevelFromScratch

    mypc->AllocData();
    mypc->InitData();

#ifdef USE_OPENBC_POISSON
    InitOpenbc();
#endif

    InitPML();

#ifdef WARPX_DO_ELECTROSTATIC
    if (do_electrostatic) {
        getLevelMasks(masks);

        // the plus one is to convert from num_cells to num_nodes
        getLevelMasks(gather_masks, n_buffer + 1);
    }
#endif // WARPX_DO_ELECTROSTATIC
}

void
WarpX::InitPML ()
{
    if (do_pml)
    {
        amrex::IntVect do_pml_Lo_corrected = do_pml_Lo;

#ifdef WARPX_DIM_RZ
        do_pml_Lo_corrected[0] = 0; // no PML at r=0, in cylindrical geometry
#endif
        pml[0].reset(new PML(boxArray(0), DistributionMap(0), &Geom(0), nullptr,
<<<<<<< HEAD
                             pml_ncell, pml_delta, 0, do_dive_cleaning, do_moving_window, pml_has_particles, do_pml_in_domain,
                             do_pml_Lo, do_pml_Hi));
=======
                             pml_ncell, pml_delta, 0,
#ifdef WARPX_USE_PSATD
                             dt[0], nox_fft, noy_fft, noz_fft, do_nodal,
#endif
                             do_dive_cleaning, do_moving_window,
                             do_pml_Lo_corrected, do_pml_Hi));
>>>>>>> 239f2949
        for (int lev = 1; lev <= finest_level; ++lev)
        {
            amrex::IntVect do_pml_Lo_MR = amrex::IntVect::TheUnitVector();
#ifdef WARPX_DIM_RZ
            //In cylindrical geometry, if the edge of the patch is at r=0, do not add PML
            if ((max_level > 0) && (fine_tag_lo[0]==0.)) {
                do_pml_Lo_MR[0] = 0;
            }
#endif
            pml[lev].reset(new PML(boxArray(lev), DistributionMap(lev),
                                   &Geom(lev), &Geom(lev-1),
<<<<<<< HEAD
                                   pml_ncell, pml_delta, refRatio(lev-1)[0], do_dive_cleaning,
                                   do_moving_window, pml_has_particles, do_pml_in_domain));
=======
                                   pml_ncell, pml_delta, refRatio(lev-1)[0],
#ifdef WARPX_USE_PSATD
                                   dt[lev], nox_fft, noy_fft, noz_fft, do_nodal,
#endif
                                   do_dive_cleaning, do_moving_window,
                                   do_pml_Lo_MR, amrex::IntVect::TheUnitVector()));
>>>>>>> 239f2949
        }
    }
}

void
WarpX::ComputePMLFactors ()
{
    if (do_pml)
    {
        for (int lev = 0; lev <= finest_level; ++lev)
        {
            pml[lev]->ComputePMLFactors(dt[lev]);
        }
    }
}

void
WarpX::InitNCICorrector ()
{
    if (WarpX::use_fdtd_nci_corr)
    {
        for (int lev = 0; lev <= max_level; ++lev)
        {
            const Geometry& gm = Geom(lev);
            const Real* dx = gm.CellSize();
            amrex::Real dz, cdtodz;
            if (AMREX_SPACEDIM == 3){
                dz = dx[2];
            }else{
                dz = dx[1];
            }
            cdtodz = PhysConst::c * dt[lev] / dz;

            // Initialize Godfrey filters
            // Same filter for fields Ex, Ey and Bz
            nci_godfrey_filter_exeybz[lev].reset( new NCIGodfreyFilter(godfrey_coeff_set::Ex_Ey_Bz, cdtodz, WarpX::l_lower_order_in_v) );
            // Same filter for fields Bx, By and Ez
            nci_godfrey_filter_bxbyez[lev].reset( new NCIGodfreyFilter(godfrey_coeff_set::Bx_By_Ez, cdtodz, WarpX::l_lower_order_in_v) );
            // Compute Godfrey filters stencils
            nci_godfrey_filter_exeybz[lev]->ComputeStencils();
            nci_godfrey_filter_bxbyez[lev]->ComputeStencils();
        }
    }
}

void
WarpX::InitFilter (){
    if (WarpX::use_filter){
        WarpX::bilinear_filter.npass_each_dir = WarpX::filter_npass_each_dir;
        WarpX::bilinear_filter.ComputeStencils();
    }
}

void
WarpX::PostRestart ()
{
#ifdef WARPX_USE_PSATD
    amrex::Abort("WarpX::PostRestart: TODO for PSATD");
#endif
    mypc->PostRestart();
}

#ifdef USE_OPENBC_POISSON
void
WarpX::InitOpenbc ()
{
#ifndef BL_USE_MPI
    static_assert(false, "must use MPI");
#endif

    static_assert(AMREX_SPACEDIM == 3, "Openbc is 3D only");
    BL_ASSERT(finestLevel() == 0);

    const int lev = 0;

    const Geometry& gm = Geom(lev);
    const Box& gbox = gm.Domain();
    int lohi[6];
    warpx_openbc_decompose(gbox.loVect(), gbox.hiVect(), lohi, lohi+3);

    int nprocs = ParallelDescriptor::NProcs();
    int myproc = ParallelDescriptor::MyProc();
    Vector<int> alllohi(6*nprocs,100000);

    MPI_Allgather(lohi, 6, MPI_INT, alllohi.data(), 6, MPI_INT, ParallelDescriptor::Communicator());

    BoxList bl{IndexType::TheNodeType()};
    for (int i = 0; i < nprocs; ++i)
    {
	bl.push_back(Box(IntVect(alllohi[6*i  ],alllohi[6*i+1],alllohi[6*i+2]),
			 IntVect(alllohi[6*i+3],alllohi[6*i+4],alllohi[6*i+5]),
			 IndexType::TheNodeType()));
    }
    BoxArray ba{bl};

    Vector<int> iprocmap(nprocs+1);
    std::iota(iprocmap.begin(), iprocmap.end(), 0);
    iprocmap.back() = myproc;

    DistributionMapping dm{iprocmap};

    MultiFab rho_openbc(ba, dm, 1, 0);
    MultiFab phi_openbc(ba, dm, 1, 0);

    bool local = true;
    const std::unique_ptr<MultiFab>& rho = mypc->GetChargeDensity(lev, local);

    rho_openbc.setVal(0.0);
    rho_openbc.copy(*rho, 0, 0, 1, rho->nGrow(), 0, gm.periodicity(), FabArrayBase::ADD);

    const Real* dx = gm.CellSize();

    warpx_openbc_potential(rho_openbc[myproc].dataPtr(), phi_openbc[myproc].dataPtr(), dx);

    BoxArray nba = boxArray(lev);
    nba.surroundingNodes();
    MultiFab phi(nba, DistributionMap(lev), 1, 0);
    phi.copy(phi_openbc, gm.periodicity());

#ifdef _OPENMP
#pragma omp parallel
#endif
    for (MFIter mfi(phi); mfi.isValid(); ++mfi)
    {
	const Box& bx = mfi.validbox();
	warpx_compute_E(bx.loVect(), bx.hiVect(),
			BL_TO_FORTRAN_3D(phi[mfi]),
			BL_TO_FORTRAN_3D((*Efield[lev][0])[mfi]),
			BL_TO_FORTRAN_3D((*Efield[lev][1])[mfi]),
			BL_TO_FORTRAN_3D((*Efield[lev][2])[mfi]),
			dx);
    }
}
#endif

void
WarpX::InitLevelData (int lev, Real time)
{
    for (int i = 0; i < 3; ++i) {
	current_fp[lev][i]->setVal(0.0);
	Efield_fp[lev][i]->setVal(0.0);
	Bfield_fp[lev][i]->setVal(0.0);
    }

    if (lev > 0) {
        for (int i = 0; i < 3; ++i) {
            Efield_aux[lev][i]->setVal(0.0);
            Bfield_aux[lev][i]->setVal(0.0);

            current_cp[lev][i]->setVal(0.0);
            Efield_cp[lev][i]->setVal(0.0);
            Bfield_cp[lev][i]->setVal(0.0);
        }
    }

    if (F_fp[lev]) {
        F_fp[lev]->setVal(0.0);
    }

    if (rho_fp[lev]) {
        rho_fp[lev]->setVal(0.0);
    }

    if (F_cp[lev]) {
        F_cp[lev]->setVal(0.0);
    }

    if (rho_cp[lev]) {
        rho_cp[lev]->setVal(0.0);
    }

    if (costs[lev]) {
        costs[lev]->setVal(0.0);
    }
}

#ifdef WARPX_USE_PSATD_HYBRID

void
WarpX::InitLevelDataFFT (int lev, Real time)
{

    Efield_fp_fft[lev][0]->setVal(0.0);
    Efield_fp_fft[lev][1]->setVal(0.0);
    Efield_fp_fft[lev][2]->setVal(0.0);
    Bfield_fp_fft[lev][0]->setVal(0.0);
    Bfield_fp_fft[lev][1]->setVal(0.0);
    Bfield_fp_fft[lev][2]->setVal(0.0);
    current_fp_fft[lev][0]->setVal(0.0);
    current_fp_fft[lev][1]->setVal(0.0);
    current_fp_fft[lev][2]->setVal(0.0);
    rho_fp_fft[lev]->setVal(0.0);

    if (lev > 0)
    {
        Efield_cp_fft[lev][0]->setVal(0.0);
        Efield_cp_fft[lev][1]->setVal(0.0);
        Efield_cp_fft[lev][2]->setVal(0.0);
        Bfield_cp_fft[lev][0]->setVal(0.0);
        Bfield_cp_fft[lev][1]->setVal(0.0);
        Bfield_cp_fft[lev][2]->setVal(0.0);
        current_cp_fft[lev][0]->setVal(0.0);
        current_cp_fft[lev][1]->setVal(0.0);
        current_cp_fft[lev][2]->setVal(0.0);
        rho_cp_fft[lev]->setVal(0.0);
    }

}

#endif<|MERGE_RESOLUTION|>--- conflicted
+++ resolved
@@ -137,17 +137,13 @@
         do_pml_Lo_corrected[0] = 0; // no PML at r=0, in cylindrical geometry
 #endif
         pml[0].reset(new PML(boxArray(0), DistributionMap(0), &Geom(0), nullptr,
-<<<<<<< HEAD
-                             pml_ncell, pml_delta, 0, do_dive_cleaning, do_moving_window, pml_has_particles, do_pml_in_domain,
-                             do_pml_Lo, do_pml_Hi));
-=======
                              pml_ncell, pml_delta, 0,
 #ifdef WARPX_USE_PSATD
                              dt[0], nox_fft, noy_fft, noz_fft, do_nodal,
 #endif
                              do_dive_cleaning, do_moving_window,
+                             pml_has_particles, do_pml_in_domain,
                              do_pml_Lo_corrected, do_pml_Hi));
->>>>>>> 239f2949
         for (int lev = 1; lev <= finest_level; ++lev)
         {
             amrex::IntVect do_pml_Lo_MR = amrex::IntVect::TheUnitVector();
@@ -159,17 +155,13 @@
 #endif
             pml[lev].reset(new PML(boxArray(lev), DistributionMap(lev),
                                    &Geom(lev), &Geom(lev-1),
-<<<<<<< HEAD
-                                   pml_ncell, pml_delta, refRatio(lev-1)[0], do_dive_cleaning,
-                                   do_moving_window, pml_has_particles, do_pml_in_domain));
-=======
                                    pml_ncell, pml_delta, refRatio(lev-1)[0],
 #ifdef WARPX_USE_PSATD
                                    dt[lev], nox_fft, noy_fft, noz_fft, do_nodal,
 #endif
                                    do_dive_cleaning, do_moving_window,
+                                   pml_has_particles, do_pml_in_domain,
                                    do_pml_Lo_MR, amrex::IntVect::TheUnitVector()));
->>>>>>> 239f2949
         }
     }
 }
