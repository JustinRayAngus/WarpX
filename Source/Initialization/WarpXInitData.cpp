--- conflicted
+++ resolved
@@ -86,34 +86,20 @@
         const Real* current_lo = geom[0].ProbLo();
         const Real* current_hi = geom[0].ProbHi();
         Real dt_boost = dt[0];
-<<<<<<< HEAD
        
 	// Find the positions of the lab-frame box that corresponds to the boosted-frame box at t=0
 	Real zmin_lab = current_lo[moving_window_dir]/( (1.+beta_boost)*gamma_boost );
 	Real zmax_lab = current_hi[moving_window_dir]/( (1.+beta_boost)*gamma_boost );
         
-=======
-
-        // Find the positions of the lab-frame box that corresponds to the boosted-frame box at t=0
-        Real zmin_lab = current_lo[moving_window_dir]/( (1.+beta_boost)*gamma_boost );
-        Real zmax_lab = current_hi[moving_window_dir]/( (1.+beta_boost)*gamma_boost );
-
->>>>>>> 8be61876
         myBFD.reset(new BoostedFrameDiagnostic(zmin_lab,
                                                zmax_lab,
                                                moving_window_v, dt_snapshots_lab,
-<<<<<<< HEAD
                                                num_snapshots_lab, 
                                                dt_slice_snapshots_lab,
                                                num_slice_snapshots_lab, 
                                                gamma_boost, t_new[0], dt_boost, 
                                                moving_window_dir, geom[0],
                                                slice_realbox));
-=======
-                                               num_snapshots_lab, gamma_boost,
-                                               t_new[0], dt_boost,
-                                               moving_window_dir, geom[0]));
->>>>>>> 8be61876
     }
 }
 
