#include <limits>
#include <sstream>

#include <ParticleContainer.H>
#include <WarpX_f.H>
#include <WarpX.H>
#include <WarpXConst.H>
#include <WarpXWrappers.h>


using namespace amrex;

PhysicalParticleContainer::PhysicalParticleContainer (AmrCore* amr_core, int ispecies,
                                                      const std::string& name)
    : WarpXParticleContainer(amr_core, ispecies),
      species_name(name)
{
    plasma_injector.reset(new PlasmaInjector(species_id, species_name));
    charge = plasma_injector->getCharge();
    mass = plasma_injector->getMass();
}

void PhysicalParticleContainer::InitData()
{
    AddParticles(0); // Note - add on level 0
    if (maxLevel() > 0) {
        Redistribute();  // We then redistribute
    }
}

void
PhysicalParticleContainer::AddGaussianBeam(Real x_m, Real y_m, Real z_m,
                                           Real x_rms, Real y_rms, Real z_rms,
                                           Real q_tot, long npart) {

    const Geometry& geom     = m_gdb->Geom(0);
    RealBox containing_bx = geom.ProbDomain();

    std::mt19937_64 mt(0451);
    std::normal_distribution<double> distx(x_m, x_rms);
    std::normal_distribution<double> disty(y_m, y_rms);
    std::normal_distribution<double> distz(z_m, z_rms);

    std::array<Real,PIdx::nattribs> attribs;
    attribs.fill(0.0);

    if (ParallelDescriptor::IOProcessor()) {
       std::array<Real, 3> u;
       Real weight;
       for (long i = 0; i < npart; ++i) {
#if ( BL_SPACEDIM == 3 )
            weight = q_tot/npart/charge;
            Real x = distx(mt);
            Real y = disty(mt);
            Real z = distz(mt);
#elif ( BL_SPACEDIM == 2 )
            weight = q_tot/npart/charge/y_rms;
            Real x = distx(mt);
            Real y = 0.;
            Real z = distz(mt);
#endif
        if (plasma_injector->insideBounds(x, y, z)) {
	    plasma_injector->getMomentum(u, x, y, z);
            attribs[PIdx::ux] = u[0];
            attribs[PIdx::uy] = u[1];
            attribs[PIdx::uz] = u[2];
            attribs[PIdx::w ] = weight;
            AddOneParticle(0, 0, 0, x, y, z, attribs);
            }
        }
    }
    Redistribute();
}

void
PhysicalParticleContainer::AddParticles (int lev)
{
    BL_PROFILE("PhysicalParticleContainer::AddParticles()");

    if (plasma_injector->add_single_particle) {
        AddNParticles(lev, 1,
                      &(plasma_injector->single_particle_pos[0]),
                      &(plasma_injector->single_particle_pos[1]),
                      &(plasma_injector->single_particle_pos[2]),
                      &(plasma_injector->single_particle_vel[0]),
                      &(plasma_injector->single_particle_vel[1]),
                      &(plasma_injector->single_particle_vel[2]),
                      1, &(plasma_injector->single_particle_weight), 0);
        return;
    }

    if (plasma_injector->gaussian_beam) {
        AddGaussianBeam(plasma_injector->x_m,
                        plasma_injector->y_m,
                        plasma_injector->z_m,
                        plasma_injector->x_rms,
                        plasma_injector->y_rms,
                        plasma_injector->z_rms,
                        plasma_injector->q_tot,
                        plasma_injector->npart);

        return;
    }

    if ( plasma_injector->doInjection() ) {
        AddPlasma( lev );
    }
}

/**
 * Create new macroparticles for this species, with a fixed
 * number of particles per cell (in the cells of `part_realbox`).
 * The new particles are only created inside the intersection of `part_realbox`
 * with the local grid for the current proc.
 * @param lev the index of the refinement level
 * @param part_realbox the box in which new particles should be created
 * (this box should correspond to an integer number of cells in each direction,
 * but its boundaries need not be aligned with the actual cells of the simulation)
 */
void
PhysicalParticleContainer::AddPlasma(int lev, RealBox part_realbox )
{

    // If no part_realbox is provided, initialize particles in the whole domain
    const Geometry& geom = Geom(lev);
    if (!part_realbox.ok()) part_realbox = geom.ProbDomain();

    int num_ppc = plasma_injector->num_particles_per_cell;

    const Real* dx = geom.CellSize();

    Real scale_fac;
#if BL_SPACEDIM==3
    scale_fac = dx[0]*dx[1]*dx[2]/num_ppc;
#elif BL_SPACEDIM==2
    scale_fac = dx[0]*dx[1]/num_ppc;
#endif

#ifdef _OPENMP
    // First touch all tiles in the map in serial
    for (MFIter mfi = MakeMFIter(lev); mfi.isValid(); ++mfi) {
        const int grid_id = mfi.index();
        const int tile_id = mfi.LocalTileIndex();
        GetParticles(lev)[std::make_pair(grid_id, tile_id)];
    }
#endif

#ifdef _OPENMP
#pragma omp parallel if (not WarpX::serialize_ics)
#endif
    {
        std::array<Real,PIdx::nattribs> attribs;
        attribs.fill(0.0);

        // Loop through the tiles
        for (MFIter mfi = MakeMFIter(lev); mfi.isValid(); ++mfi) {

            const Box& tile_box  = mfi.tilebox();
            const RealBox tile_realbox = WarpX::getRealBox(tile_box, lev);

            // Find the cells of part_box that overlap with tile_realbox
            // If there is no overlap, just go to the next tile in the loop
            RealBox overlap_realbox;
            Box overlap_box;
            Real ncells_adjust;
            bool no_overlap = 0;

            for (int dir=0; dir<BL_SPACEDIM; dir++) {
                if ( tile_realbox.lo(dir) < part_realbox.hi(dir) ) {
                    ncells_adjust = std::floor( (tile_realbox.lo(dir) - part_realbox.lo(dir))/dx[dir] );
                    overlap_realbox.setLo( dir, part_realbox.lo(dir) + std::max(ncells_adjust, 0.) * dx[dir]);
                } else {
                    no_overlap = 1; break;
                }
                if ( tile_realbox.hi(dir) > part_realbox.lo(dir) ) {
                    ncells_adjust = std::floor( (part_realbox.hi(dir) - tile_realbox.hi(dir))/dx[dir] );
                    overlap_realbox.setHi( dir, part_realbox.hi(dir) - std::max(ncells_adjust, 0.) * dx[dir]);
                } else {
                    no_overlap = 1; break;
                }
                // Count the number of cells in this direction in overlap_realbox
                overlap_box.setSmall( dir, 0 );
                overlap_box.setBig( dir,
				    int( round((overlap_realbox.hi(dir)-overlap_realbox.lo(dir))/dx[dir] )) - 1);
            }
            if (no_overlap == 1) continue; // Go to the next tile

            const int grid_id = mfi.index();
            const int tile_id = mfi.LocalTileIndex();

            // Loop through the cells of overlap_box and inject
            // the corresponding particles
            const auto& overlap_corner = overlap_realbox.lo();
            for (IntVect iv = overlap_box.smallEnd();
                 iv <= overlap_box.bigEnd(); overlap_box.next(iv)) {
                for (int i_part=0; i_part<num_ppc;i_part++) {
                    std::array<Real, 3> r;
                    plasma_injector->getPositionUnitBox(r, i_part);
#if ( BL_SPACEDIM == 3 )
                    Real x = overlap_corner[0] + (iv[0] + r[0])*dx[0];
                    Real y = overlap_corner[1] + (iv[1] + r[1])*dx[1];
                    Real z = overlap_corner[2] + (iv[2] + r[2])*dx[2];
#elif ( BL_SPACEDIM == 2 )
                    Real x = overlap_corner[0] + (iv[0] + r[0])*dx[0];
                    Real y = 0;
                    Real z = overlap_corner[1] + (iv[1] + r[1])*dx[1];
#endif
                    // If the new particle is not inside the tile box,
                    // go to the next generated particle.
#if ( BL_SPACEDIM == 3 )
                    if(!tile_realbox.contains( RealVect{x, y, z} )) continue;
#elif ( BL_SPACEDIM == 2 )
                    if(!tile_realbox.contains( RealVect{x, z} )) continue;
#endif

<<<<<<< HEAD
                    if (plasma_injector->insideBounds(x, y, z)) {
                        Real dens;
                        std::array<Real, 3> u;
                        if (WarpX::gamma_boost == 1.){
                            // Lab-frame simulation
                            plasma_injector->getMomentum(u, x, y, z);
                            dens = plasma_injector->getDensity(x, y, z);
                        } else {
                            // Boosted-frame simulation: call `getMomentum`
                            // and `getDensity` with lab-frame Parameters
                            // (Assumes that the plasma has a low velocity,
                            // and that the boost is along z)
                            Real t = WarpX::GetInstance().gett_new(lev);
                            Real v_boost = WarpX::beta_boost*PhysConst::c;
                            Real z_lab = WarpX::gamma_boost*( z + v_boost*t );
                            plasma_injector->getMomentum(u, x, y, z_lab);
                            dens = plasma_injector->getDensity(x, y, z_lab);
                            // Perform Lorentz transform
                            // (Assumes that the plasma has a low velocity)
                            u[2] = WarpX::gamma_boost * ( u[2] - v_boost );
                            dens = WarpX::gamma_boost * dens;
                        }
                        attribs[PIdx::w ] = dens * scale_fac;
                        attribs[PIdx::ux] = u[0];
                        attribs[PIdx::uy] = u[1];
                        attribs[PIdx::uz] = u[2];

#ifdef WARPX_STORE_OLD_PARTICLE_ATTRIBS
                        attribs[PIdx::xold] = x;
                        attribs[PIdx::yold] = y;
                        attribs[PIdx::zold] = z;

                        attribs[PIdx::uxold] = u[0];
                        attribs[PIdx::uyold] = u[1];
                        attribs[PIdx::uzold] = u[2];
#endif
                        AddOneParticle(lev, grid_id, tile_id, x, y, z, attribs);
=======
                    Real dens;
                    std::array<Real, 3> u;
                    if (WarpX::gamma_boost == 1.){
                      // Lab-frame simulation
                      // If the particle is not within the species's
                      // xmin, xmax, ymin, ymax, zmin, zmax, go to
                      // the next generated particle.
                      if (!plasma_injector->insideBounds(x, y, z)) continue;
                      plasma_injector->getMomentum(u, x, y, z);
                      dens = plasma_injector->getDensity(x, y, z);
                    } else {
                      // Boosted-frame simulation
                      Real c = PhysConst::c;
                      Real gamma_boost = WarpX::gamma_boost;
                      Real beta_boost = WarpX::beta_boost;
                      // Since the user provides the density distribution
                      // at t_lab=0 and in the lab-frame coordinates,
                      // we need to find the lab-frame position of this
                      // particle at t_lab=0, from its boosted-frame coordinates
                      // Assuming ballistic motion, this is given by:
                      // z0_lab = gamma*( z_boost*(1-beta*betaz_lab) - ct_boost*(betaz_lab-beta) )
                      // where betaz_lab is the speed of the particle in the lab frame
                      // 
                      // In order for this equation to be solvable, betaz_lab
                      // is explicitly assumed to have no dependency on z0_lab
                      plasma_injector->getMomentum(u, x, y, 0.); // No z0_lab dependency
                      // At this point u is the lab-frame momentum
                      // => Apply the above formula for z0_lab
                      Real gamma_lab = std::sqrt( 1 + (u[0]*u[0] + u[1]*u[1] + u[2]*u[2])/(c*c) );
                      Real betaz_lab = u[2]/gamma_lab/c;
                      Real t = WarpX::GetInstance().gett_new(lev);
                      Real z0_lab = gamma_boost * ( z*(1-beta_boost*betaz_lab) - c*t*(betaz_lab-beta_boost) );
                      // If the particle is not within the lab-frame zmin, zmax, etc.
                      // go to the next generated particle.
                      if (!plasma_injector->insideBounds(x, y, z0_lab)) continue;
                      // call `getDensity` with lab-frame parameters
                      dens = plasma_injector->getDensity(x, y, z0_lab);
                      // At this point u and dens are the lab-frame quantities
                      // => Perform Lorentz transform
                      dens = gamma_boost * dens * ( 1 - beta_boost*betaz_lab );
                      u[2] = gamma_boost * ( u[2] -beta_boost*c*gamma_lab );
>>>>>>> 5ea4e146
                    }
                    attribs[PIdx::w ] = dens * scale_fac;
                    attribs[PIdx::ux] = u[0];
                    attribs[PIdx::uy] = u[1];
                    attribs[PIdx::uz] = u[2];
                    AddOneParticle(lev, grid_id, tile_id, x, y, z, attribs);
                }
            }
        }
    }
}

void
PhysicalParticleContainer::
FieldGatherES (const amrex::Vector<std::array<std::unique_ptr<amrex::MultiFab>, 3> >& E,
               const amrex::Vector<std::unique_ptr<amrex::FabArray<amrex::BaseFab<int> > > >& masks)
{

    const int num_levels = E.size();
    const int ng = E[0][0]->nGrow();

    if (num_levels == 1) {
        const int lev = 0;
        const auto& gm = m_gdb->Geom(lev);
        const auto& ba = m_gdb->ParticleBoxArray(lev);

        BoxArray nba = ba;
        nba.surroundingNodes();

        const Real* dx  = gm.CellSize();
        const Real* plo = gm.ProbLo();

        BL_ASSERT(OnSameGrids(lev, *E[lev][0]));

        for (WarpXParIter pti(*this, lev); pti.isValid(); ++pti) {
            const Box& box = nba[pti];

            const auto& particles = pti.GetArrayOfStructs();
            int nstride = particles.dataShape().first;
            const long np  = pti.numParticles();

            auto& attribs = pti.GetAttribs();
            auto& Exp = attribs[PIdx::Ex];
            auto& Eyp = attribs[PIdx::Ey];
#if BL_SPACEDIM == 3
            auto& Ezp = attribs[PIdx::Ez];
#endif
            Exp.assign(np,0.0);
            Eyp.assign(np,0.0);
#if BL_SPACEDIM == 3
            Ezp.assign(np,0.0);
#endif

            const FArrayBox& exfab = (*E[lev][0])[pti];
            const FArrayBox& eyfab = (*E[lev][1])[pti];
#if BL_SPACEDIM == 3
            const FArrayBox& ezfab = (*E[lev][2])[pti];
#endif

            WRPX_INTERPOLATE_CIC(particles.data(), nstride, np,
                                 Exp.data(), Eyp.data(),
#if BL_SPACEDIM == 3
                                 Ezp.data(),
#endif
                                 exfab.dataPtr(), eyfab.dataPtr(),
#if BL_SPACEDIM == 3
                                 ezfab.dataPtr(),
#endif
                                 box.loVect(), box.hiVect(), plo, dx, &ng);
        }

        return;
    }

    const BoxArray& fine_BA = E[1][0]->boxArray();
    const DistributionMapping& fine_dm = E[1][0]->DistributionMap();
    BoxArray coarsened_fine_BA = fine_BA;
    coarsened_fine_BA.coarsen(IntVect(AMREX_D_DECL(2,2,2)));

    MultiFab coarse_Ex(coarsened_fine_BA, fine_dm, 1, 1);
    MultiFab coarse_Ey(coarsened_fine_BA, fine_dm, 1, 1);
#if BL_SPACEDIM == 3
    MultiFab coarse_Ez(coarsened_fine_BA, fine_dm, 1, 1);
#endif

    coarse_Ex.copy(*E[0][0], 0, 0, 1, 1, 1);
    coarse_Ey.copy(*E[0][1], 0, 0, 1, 1, 1);
#if BL_SPACEDIM == 3
    coarse_Ez.copy(*E[0][2], 0, 0, 1, 1, 1);
#endif

    for (int lev = 0; lev < num_levels; ++lev) {
        const auto& gm = m_gdb->Geom(lev);
        const auto& ba = m_gdb->ParticleBoxArray(lev);

        BoxArray nba = ba;
        nba.surroundingNodes();

        const Real* dx  = gm.CellSize();
        const Real* plo = gm.ProbLo();

        BL_ASSERT(OnSameGrids(lev, *E[lev][0]));

        for (WarpXParIter pti(*this, lev); pti.isValid(); ++pti) {
            const Box& box = nba[pti];

            const auto& particles = pti.GetArrayOfStructs();
            int nstride = particles.dataShape().first;
            const long np  = pti.numParticles();

            auto& attribs = pti.GetAttribs();
            auto& Exp = attribs[PIdx::Ex];
            auto& Eyp = attribs[PIdx::Ey];
#if BL_SPACEDIM == 3
            auto& Ezp = attribs[PIdx::Ez];
#endif
            Exp.assign(np,0.0);
            Eyp.assign(np,0.0);
#if BL_SPACEDIM == 3
            Ezp.assign(np,0.0);
#endif

            const FArrayBox& exfab = (*E[lev][0])[pti];
            const FArrayBox& eyfab = (*E[lev][1])[pti];
#if BL_SPACEDIM == 3
            const FArrayBox& ezfab = (*E[lev][2])[pti];
#endif

            if (lev == 0) {
                WRPX_INTERPOLATE_CIC(particles.data(), nstride, np,
                                     Exp.data(), Eyp.data(),
#if BL_SPACEDIM == 3
                Ezp.data(),
#endif
                                exfab.dataPtr(), eyfab.dataPtr(),
#if BL_SPACEDIM == 3
                                ezfab.dataPtr(),
#endif
                                box.loVect(), box.hiVect(), plo, dx, &ng);
            } else {

                const FArrayBox& exfab_coarse = coarse_Ex[pti];
                const FArrayBox& eyfab_coarse = coarse_Ey[pti];
#if BL_SPACEDIM == 3
                const FArrayBox& ezfab_coarse = coarse_Ez[pti];
#endif
                const Box& coarse_box = coarsened_fine_BA[pti];
                const Real* coarse_dx = Geom(0).CellSize();

                WRPX_INTERPOLATE_CIC_TWO_LEVELS(particles.data(), nstride, np,
                                                Exp.data(), Eyp.data(),
#if BL_SPACEDIM == 3
                                                Ezp.data(),
#endif
                                                exfab.dataPtr(), eyfab.dataPtr(),
#if BL_SPACEDIM == 3
                                                ezfab.dataPtr(),
#endif
                                                box.loVect(), box.hiVect(), dx,
                                                exfab_coarse.dataPtr(), eyfab_coarse.dataPtr(),
#if BL_SPACEDIM == 3
                                                ezfab_coarse.dataPtr(),
#endif
                                                (*masks[1])[pti].dataPtr(),
                                                coarse_box.loVect(), coarse_box.hiVect(), coarse_dx,
                                                plo, &ng, &lev);
            }
        }
    }
}

void
PhysicalParticleContainer::FieldGather (int lev,
                                        const MultiFab& Ex, const MultiFab& Ey, const MultiFab& Ez,
                                        const MultiFab& Bx, const MultiFab& By, const MultiFab& Bz)
{
    const std::array<Real,3>& dx = WarpX::CellSize(lev);

    // WarpX assumes the same number of guard cells for Ex, Ey, Ez, Bx, By, Bz
    long ng = Ex.nGrow();

    BL_ASSERT(OnSameGrids(lev,Ex));

    MultiFab* cost = WarpX::getCosts(lev);

#ifdef _OPENMP
#pragma omp parallel
#endif
    {
	Vector<Real> xp, yp, zp;

	for (WarpXParIter pti(*this, lev); pti.isValid(); ++pti)
	{
            Real wt = ParallelDescriptor::second();

	    const Box& box = pti.validbox();

            auto& attribs = pti.GetAttribs();

            auto& Exp = attribs[PIdx::Ex];
            auto& Eyp = attribs[PIdx::Ey];
            auto& Ezp = attribs[PIdx::Ez];
            auto& Bxp = attribs[PIdx::Bx];
            auto& Byp = attribs[PIdx::By];
            auto& Bzp = attribs[PIdx::Bz];

            const long np = pti.numParticles();

	    // Data on the grid
	    const FArrayBox& exfab = Ex[pti];
	    const FArrayBox& eyfab = Ey[pti];
	    const FArrayBox& ezfab = Ez[pti];
	    const FArrayBox& bxfab = Bx[pti];
	    const FArrayBox& byfab = By[pti];
	    const FArrayBox& bzfab = Bz[pti];

	    Exp.assign(np,0.0);
	    Eyp.assign(np,0.0);
	    Ezp.assign(np,0.0);
	    Bxp.assign(np,0.0);
	    Byp.assign(np,0.0);
	    Bzp.assign(np,0.0);

	    //
	    // copy data from particle container to temp arrays
	    //
            pti.GetPosition(xp, yp, zp);

            const std::array<Real,3>& xyzmin = WarpX::LowerCorner(box, lev);
            const int* ixyzmin = box.loVect();

	    //
	    // Field Gather
	    //
	    const int ll4symtry          = false;
	    const int l_lower_order_in_v = warpx_l_lower_order_in_v();
            long lvect_fieldgathe = 64;
	    warpx_geteb_energy_conserving(
	       &np, xp.data(), yp.data(), zp.data(),
	       Exp.data(),Eyp.data(),Ezp.data(),
	       Bxp.data(),Byp.data(),Bzp.data(),
               ixyzmin,
               &xyzmin[0], &xyzmin[1], &xyzmin[2],
               &dx[0], &dx[1], &dx[2],
	       &WarpX::nox, &WarpX::noy, &WarpX::noz,
               BL_TO_FORTRAN_ANYD(exfab),
	       BL_TO_FORTRAN_ANYD(eyfab),
	       BL_TO_FORTRAN_ANYD(ezfab),
               BL_TO_FORTRAN_ANYD(bxfab),
	       BL_TO_FORTRAN_ANYD(byfab),
	       BL_TO_FORTRAN_ANYD(bzfab),
	       &ll4symtry, &l_lower_order_in_v,
	       &lvect_fieldgathe, &WarpX::field_gathering_algo);

            if (cost) {
                const Box& tbx = pti.tilebox();
                wt = (ParallelDescriptor::second() - wt) / tbx.d_numPts();
                (*cost)[pti].plus(wt, tbx);
            }
        }
    }
}

void
PhysicalParticleContainer::EvolveES (const Vector<std::array<std::unique_ptr<MultiFab>, 3> >& E,
                                           Vector<std::unique_ptr<MultiFab> >& rho,
                                     Real t, Real dt)
{
    BL_PROFILE("PPC::EvolveES()");

    int num_levels = rho.size();
    for (int lev = 0; lev < num_levels; ++lev) {
        BL_ASSERT(OnSameGrids(lev, *rho[lev]));
        const auto& gm = m_gdb->Geom(lev);
        const RealBox& prob_domain = gm.ProbDomain();
	for (WarpXParIter pti(*this, lev); pti.isValid(); ++pti) {
            // Particle structs
            auto& particles = pti.GetArrayOfStructs();
            int nstride = particles.dataShape().first;
            const long np  = pti.numParticles();

            // Particle attributes
            auto& attribs = pti.GetAttribs();
            auto& uxp = attribs[PIdx::ux];
            auto& uyp = attribs[PIdx::uy];

#if BL_SPACEDIM == 3
            auto& uzp = attribs[PIdx::uz];
#endif

            auto& Exp = attribs[PIdx::Ex];
            auto& Eyp = attribs[PIdx::Ey];

#if BL_SPACEDIM == 3
            auto& Ezp = attribs[PIdx::Ez];
#endif
            //
            // Particle Push
            //
            WRPX_PUSH_LEAPFROG(particles.data(), nstride, np,
                               uxp.data(), uyp.data(),
#if BL_SPACEDIM == 3
                               uzp.data(),
#endif
                               Exp.data(), Eyp.data(),
#if BL_SPACEDIM == 3
                               Ezp.data(),
#endif
                               &this->charge, &this->mass, &dt,
                               prob_domain.lo(), prob_domain.hi());
        }
    }
}

void
PhysicalParticleContainer::Evolve (int lev,
				   const MultiFab& Ex, const MultiFab& Ey, const MultiFab& Ez,
				   const MultiFab& Bx, const MultiFab& By, const MultiFab& Bz,
				   MultiFab& jx, MultiFab& jy, MultiFab& jz,
                                   MultiFab* rho, MultiFab* rho2,
                                   Real t, Real dt)
{
    BL_PROFILE("PPC::Evolve()");
    BL_PROFILE_VAR_NS("PPC::Evolve::Copy", blp_copy);
    BL_PROFILE_VAR_NS("PICSAR::FieldGather", blp_pxr_fg);
    BL_PROFILE_VAR_NS("PICSAR::ParticlePush", blp_pxr_pp);
    BL_PROFILE_VAR_NS("PICSAR::CurrentDeposition", blp_pxr_cd);
    BL_PROFILE_VAR_NS("PPC::Evolve::Accumulate", blp_accumulate);

    const std::array<Real,3>& dx = WarpX::CellSize(lev);

    const auto& mypc = WarpX::GetInstance().GetPartContainer();
    const int nstencilz_fdtd_nci_corr = mypc.nstencilz_fdtd_nci_corr;

    // WarpX assumes the same number of guard cells for Jx, Jy, Jz
    long ngJ = jx.nGrow();
    long ngJDeposit   = (WarpX::use_filter) ? ngJ +1   : ngJ;

    BL_ASSERT(OnSameGrids(lev,Ex));

    MultiFab* cost = WarpX::getCosts(lev);

#ifdef _OPENMP
#pragma omp parallel
#endif
    {
	Vector<Real> xp, yp, zp, giv;
        FArrayBox local_rho, local_jx, local_jy, local_jz;
        FArrayBox filtered_rho, filtered_jx, filtered_jy, filtered_jz;
        FArrayBox filtered_Ex, filtered_Ey, filtered_Ez;
        FArrayBox filtered_Bx, filtered_By, filtered_Bz;

	for (WarpXParIter pti(*this, lev); pti.isValid(); ++pti)
	{
            Real wt = ParallelDescriptor::second();

	    const Box& box = pti.validbox();

            auto& attribs = pti.GetAttribs();

            auto&  wp = attribs[PIdx::w];
            auto& uxp = attribs[PIdx::ux];
            auto& uyp = attribs[PIdx::uy];
            auto& uzp = attribs[PIdx::uz];
            auto& Exp = attribs[PIdx::Ex];
            auto& Eyp = attribs[PIdx::Ey];
            auto& Ezp = attribs[PIdx::Ez];
            auto& Bxp = attribs[PIdx::Bx];
            auto& Byp = attribs[PIdx::By];
            auto& Bzp = attribs[PIdx::Bz];

            const long np = pti.numParticles();

	    // Data on the grid
            FArrayBox const* exfab = &(Ex[pti]);
            FArrayBox const* eyfab = &(Ey[pti]);
            FArrayBox const* ezfab = &(Ez[pti]);
            FArrayBox const* bxfab = &(Bx[pti]);
            FArrayBox const* byfab = &(By[pti]);
            FArrayBox const* bzfab = &(Bz[pti]);

            if (warpx_use_fdtd_nci_corr())
            {
#if (BL_SPACEDIM == 2)
                const Box& tbox = amrex::grow(pti.tilebox(),{static_cast<int>(WarpX::nox),
                            static_cast<int>(WarpX::noz)});
#else
                const Box& tbox = amrex::grow(pti.tilebox(),{static_cast<int>(WarpX::nox),
                            static_cast<int>(WarpX::noy),
                            static_cast<int>(WarpX::noz)});
#endif

                // both 2d and 3d
                filtered_Ex.resize(amrex::convert(tbox,WarpX::Ex_nodal_flag));
                WRPX_PXR_GODFREY_FILTER(BL_TO_FORTRAN_BOX(filtered_Ex),
                                        BL_TO_FORTRAN_ANYD(filtered_Ex),
                                        BL_TO_FORTRAN_ANYD(Ex[pti]),
                                        mypc.fdtd_nci_stencilz_ex.data(),
                                        &nstencilz_fdtd_nci_corr);
                exfab = &filtered_Ex;

                filtered_Ez.resize(amrex::convert(tbox,WarpX::Ez_nodal_flag));
                WRPX_PXR_GODFREY_FILTER(BL_TO_FORTRAN_BOX(filtered_Ez),
                                        BL_TO_FORTRAN_ANYD(filtered_Ez),
                                        BL_TO_FORTRAN_ANYD(Ez[pti]),
                                        mypc.fdtd_nci_stencilz_by.data(),
                                        &nstencilz_fdtd_nci_corr);
                ezfab = &filtered_Ez;

                filtered_By.resize(amrex::convert(tbox,WarpX::By_nodal_flag));
                WRPX_PXR_GODFREY_FILTER(BL_TO_FORTRAN_BOX(filtered_By),
                                        BL_TO_FORTRAN_ANYD(filtered_By),
                                        BL_TO_FORTRAN_ANYD(By[pti]),
                                        mypc.fdtd_nci_stencilz_by.data(),
                                        &nstencilz_fdtd_nci_corr);
                byfab = &filtered_By;

#if (BL_SPACEDIM == 3)
                filtered_Ey.resize(amrex::convert(tbox,WarpX::Ey_nodal_flag));
                WRPX_PXR_GODFREY_FILTER(BL_TO_FORTRAN_BOX(filtered_Ey),
                                        BL_TO_FORTRAN_ANYD(filtered_Ey),
                                        BL_TO_FORTRAN_ANYD(Ey[pti]),
                                        mypc.fdtd_nci_stencilz_ex.data(),
                                        &nstencilz_fdtd_nci_corr);
                eyfab = &filtered_Ey;

                filtered_Bx.resize(amrex::convert(tbox,WarpX::Bx_nodal_flag));
                WRPX_PXR_GODFREY_FILTER(BL_TO_FORTRAN_BOX(filtered_Bx),
                                        BL_TO_FORTRAN_ANYD(filtered_Bx),
                                        BL_TO_FORTRAN_ANYD(Bx[pti]),
                                        mypc.fdtd_nci_stencilz_by.data(),
                                        &nstencilz_fdtd_nci_corr);
                bxfab = &filtered_Bx;

                filtered_Bz.resize(amrex::convert(tbox,WarpX::Bz_nodal_flag));
                WRPX_PXR_GODFREY_FILTER(BL_TO_FORTRAN_BOX(filtered_Bz),
                                        BL_TO_FORTRAN_ANYD(filtered_Bz),
                                        BL_TO_FORTRAN_ANYD(Bz[pti]),
                                        mypc.fdtd_nci_stencilz_ex.data(),
                                        &nstencilz_fdtd_nci_corr);
                bzfab = &filtered_Bz;
#endif
            }

	    FArrayBox& jxfab = jx[pti];
	    FArrayBox& jyfab = jy[pti];
	    FArrayBox& jzfab = jz[pti];

	    Exp.assign(np,0.0);
	    Eyp.assign(np,0.0);
	    Ezp.assign(np,0.0);
	    Bxp.assign(np,WarpX::B_external[0]);
	    Byp.assign(np,WarpX::B_external[1]);
	    Bzp.assign(np,WarpX::B_external[2]);

	    giv.resize(np);

	    //
	    // copy data from particle container to temp arrays
	    //
	    BL_PROFILE_VAR_START(blp_copy);
            pti.GetPosition(xp, yp, zp);
	    BL_PROFILE_VAR_STOP(blp_copy);

            const std::array<Real,3>& xyzmin_tile = WarpX::LowerCorner(pti.tilebox(), lev);
            const std::array<Real,3>& xyzmin_grid = WarpX::LowerCorner(box, lev);
            const int* ixyzmin_grid = box.loVect();

	    long lvect = 8;

            auto depositCharge = [&] (MultiFab* rhomf)
            {
                long ngRho = rhomf->nGrow();
                long ngRhoDeposit = (WarpX::use_filter) ? ngRho +1 : ngRho;

                Real* data_ptr;
                const int *rholen;
                FArrayBox& rhofab = (*rhomf)[pti];
                Box tile_box = convert(pti.tilebox(), IntVect::TheUnitVector());
                Box grown_box;
                const std::array<Real, 3>& xyzmin = xyzmin_tile;
                tile_box.grow(ngRho);
                if (WarpX::use_filter) {
                    grown_box = tile_box;
                    grown_box.grow(1);
                    local_rho.resize(grown_box);
                } else {
                    local_rho.resize(tile_box);
                }
                local_rho = 0.0;
                data_ptr = local_rho.dataPtr();
                rholen = local_rho.length();

#if (BL_SPACEDIM == 3)
                const long nx = rholen[0]-1-2*ngRhoDeposit;
                const long ny = rholen[1]-1-2*ngRhoDeposit;
                const long nz = rholen[2]-1-2*ngRhoDeposit;
#else
                const long nx = rholen[0]-1-2*ngRhoDeposit;
                const long ny = 0;
                const long nz = rholen[1]-1-2*ngRhoDeposit;
#endif
            	warpx_charge_deposition(data_ptr, &np,
                                        xp.data(), yp.data(), zp.data(), wp.data(),
                                        &this->charge,
                                        &xyzmin[0], &xyzmin[1], &xyzmin[2],
                                        &dx[0], &dx[1], &dx[2], &nx, &ny, &nz,
                                        &ngRhoDeposit, &ngRhoDeposit, &ngRhoDeposit,
                                        &WarpX::nox,&WarpX::noy,&WarpX::noz,
                                        &lvect, &WarpX::charge_deposition_algo);

                const int ncomp = 1;
                if (WarpX::use_filter) {

                    filtered_rho.resize(tile_box);
                    filtered_rho = 0;

                    WRPX_FILTER(local_rho.dataPtr(),
                                local_rho.loVect(),
                                local_rho.hiVect(),
                                filtered_rho.dataPtr(),
                                filtered_rho.loVect(),
                                filtered_rho.hiVect(),
                                ncomp);

                    amrex_atomic_accumulate_fab(BL_TO_FORTRAN_3D(filtered_rho),
                                                BL_TO_FORTRAN_3D(rhofab), ncomp);


                } else {
                    amrex_atomic_accumulate_fab(BL_TO_FORTRAN_3D(local_rho),
                                                BL_TO_FORTRAN_3D(rhofab), ncomp);
                }
            };

            if (rho) depositCharge(rho);

            if (! do_not_push)
            {
                //
                // Field Gather of Aux Data (i.e., the full solution)
                //
                const int ll4symtry          = false;
                const int l_lower_order_in_v = warpx_l_lower_order_in_v();
                long lvect_fieldgathe = 64;
                BL_PROFILE_VAR_START(blp_pxr_fg);

                warpx_geteb_energy_conserving(
                    &np, xp.data(), yp.data(), zp.data(),
                    Exp.data(),Eyp.data(),Ezp.data(),
                    Bxp.data(),Byp.data(),Bzp.data(),
                    ixyzmin_grid,
                    &xyzmin_grid[0], &xyzmin_grid[1], &xyzmin_grid[2],
                    &dx[0], &dx[1], &dx[2],
                    &WarpX::nox, &WarpX::noy, &WarpX::noz,
                    BL_TO_FORTRAN_ANYD(*exfab),
                    BL_TO_FORTRAN_ANYD(*eyfab),
                    BL_TO_FORTRAN_ANYD(*ezfab),
                    BL_TO_FORTRAN_ANYD(*bxfab),
                    BL_TO_FORTRAN_ANYD(*byfab),
                    BL_TO_FORTRAN_ANYD(*bzfab),
                    &ll4symtry, &l_lower_order_in_v,
                    &lvect_fieldgathe, &WarpX::field_gathering_algo);
                BL_PROFILE_VAR_STOP(blp_pxr_fg);

                //
                // Particle Push
                //
                BL_PROFILE_VAR_START(blp_pxr_pp);
                PushPX(pti, xp, yp, zp, giv, dt);
                BL_PROFILE_VAR_STOP(blp_pxr_pp);

                //
                // Current Deposition onto fine patch
                //

                BL_PROFILE_VAR_START(blp_pxr_cd);
                Real *jx_ptr, *jy_ptr, *jz_ptr;
                const int  *jxntot, *jyntot, *jzntot;
                Box tbx = convert(pti.tilebox(), WarpX::jx_nodal_flag);
                Box tby = convert(pti.tilebox(), WarpX::jy_nodal_flag);
                Box tbz = convert(pti.tilebox(), WarpX::jz_nodal_flag);
                Box gtbx, gtby, gtbz;

                const std::array<Real, 3>& xyzmin = xyzmin_tile;

                tbx.grow(ngJ);
                tby.grow(ngJ);
                tbz.grow(ngJ);

                if (WarpX::use_filter) {

                    gtbx = tbx;
                    gtbx.grow(1);

                    gtby = tby;
                    gtby.grow(1);

                    gtbz = tbz;
                    gtbz.grow(1);

                    local_jx.resize(gtbx);
                    local_jy.resize(gtby);
                    local_jz.resize(gtbz);
                } else {
                    local_jx.resize(tbx);
                    local_jy.resize(tby);
                    local_jz.resize(tbz);
                }

                local_jx = 0.0;
                local_jy = 0.0;
                local_jz = 0.0;

                jx_ptr = local_jx.dataPtr();
                jy_ptr = local_jy.dataPtr();
                jz_ptr = local_jz.dataPtr();

                jxntot = local_jx.length();
                jyntot = local_jy.length();
                jzntot = local_jz.length();

                warpx_current_deposition(
                    jx_ptr, &ngJDeposit, jxntot,
                    jy_ptr, &ngJDeposit, jyntot,
                    jz_ptr, &ngJDeposit, jzntot,
                    &np, xp.data(), yp.data(), zp.data(),
                    uxp.data(), uyp.data(), uzp.data(),
                    giv.data(), wp.data(), &this->charge,
                    &xyzmin[0], &xyzmin[1], &xyzmin[2],
                    &dt, &dx[0], &dx[1], &dx[2],
                    &WarpX::nox,&WarpX::noy,&WarpX::noz,
                    &lvect,&WarpX::current_deposition_algo);

                BL_PROFILE_VAR_STOP(blp_pxr_cd);

                BL_PROFILE_VAR_START(blp_accumulate);

                const int ncomp = 1;
                if (WarpX::use_filter) {

                    filtered_jx.resize(tbx);
                    filtered_jx = 0.0;

                    WRPX_FILTER(local_jx.dataPtr(),
                                local_jx.loVect(),
                                local_jx.hiVect(),
                                filtered_jx.dataPtr(),
                                filtered_jx.loVect(),
                                filtered_jx.hiVect(),
                                ncomp);

                    filtered_jy.resize(tby);
                    filtered_jy = 0.0;

                    WRPX_FILTER(local_jy.dataPtr(),
                                local_jy.loVect(),
                                local_jy.hiVect(),
                                filtered_jy.dataPtr(),
                                filtered_jy.loVect(),
                                filtered_jy.hiVect(),
                                ncomp);

                    filtered_jz.resize(tbz);
                    filtered_jz = 0.0;

                    WRPX_FILTER(local_jz.dataPtr(),
                                local_jz.loVect(),
                                local_jz.hiVect(),
                                filtered_jz.dataPtr(),
                                filtered_jz.loVect(),
                                filtered_jz.hiVect(),
                                ncomp);

                    amrex_atomic_accumulate_fab(BL_TO_FORTRAN_3D(filtered_jx),
                                                BL_TO_FORTRAN_3D(jxfab), ncomp);

                    amrex_atomic_accumulate_fab(BL_TO_FORTRAN_3D(filtered_jy),
                                                BL_TO_FORTRAN_3D(jyfab), ncomp);

                    amrex_atomic_accumulate_fab(BL_TO_FORTRAN_3D(filtered_jz),
                                                BL_TO_FORTRAN_3D(jzfab), ncomp);

                } else {

                    amrex_atomic_accumulate_fab(BL_TO_FORTRAN_3D(local_jx),
                                                BL_TO_FORTRAN_3D(jxfab), ncomp);

                    amrex_atomic_accumulate_fab(BL_TO_FORTRAN_3D(local_jy),
                                                BL_TO_FORTRAN_3D(jyfab), ncomp);

                    amrex_atomic_accumulate_fab(BL_TO_FORTRAN_3D(local_jz),
                                                BL_TO_FORTRAN_3D(jzfab), ncomp);
                }
                BL_PROFILE_VAR_STOP(blp_accumulate);

                //
                // copy particle data back
                //
                BL_PROFILE_VAR_START(blp_copy);
                pti.SetPosition(xp, yp, zp);
                BL_PROFILE_VAR_STOP(blp_copy);
            }

            if (rho2) depositCharge(rho2);

            if (cost) {
                const Box& tbx = pti.tilebox();
                wt = (ParallelDescriptor::second() - wt) / tbx.d_numPts();
                (*cost)[pti].plus(wt, tbx);
            }
        }
    }
}

void
PhysicalParticleContainer::PushPX(WarpXParIter& pti,
	                          Vector<Real>& xp, Vector<Real>& yp, Vector<Real>& zp,
                                  Vector<Real>& giv,
                                  Real dt)
{

    // This wraps the call to warpx_particle_pusher so that inheritors can modify the call.
    auto& attribs = pti.GetAttribs();
    auto& uxp = attribs[PIdx::ux];
    auto& uyp = attribs[PIdx::uy];
    auto& uzp = attribs[PIdx::uz];
    auto& Exp = attribs[PIdx::Ex];
    auto& Eyp = attribs[PIdx::Ey];
    auto& Ezp = attribs[PIdx::Ez];
    auto& Bxp = attribs[PIdx::Bx];
    auto& Byp = attribs[PIdx::By];
    auto& Bzp = attribs[PIdx::Bz];
    const long np  = pti.numParticles();

#ifdef WARPX_STORE_OLD_PARTICLE_ATTRIBS
    auto& xpold  = attribs[PIdx::xold];
    auto& ypold  = attribs[PIdx::yold];
    auto& zpold  = attribs[PIdx::zold];
    auto& uxpold = attribs[PIdx::uxold];
    auto& uypold = attribs[PIdx::uyold];
    auto& uzpold = attribs[PIdx::uzold];

    warpx_copy_attribs(&np, xp.data(), yp.data(), zp.data(),
                       uxp.data(), uyp.data(), uzp.data(),
                       xpold.data(), ypold.data(), zpold.data(),
                       uxpold.data(), uypold.data(), uzpold.data());                       

#endif
                           
    warpx_particle_pusher(&np, xp.data(), yp.data(), zp.data(),
                          uxp.data(), uyp.data(), uzp.data(), giv.data(),
                          Exp.dataPtr(), Eyp.dataPtr(), Ezp.dataPtr(),
                          Bxp.dataPtr(), Byp.dataPtr(), Bzp.dataPtr(),
                          &this->charge, &this->mass, &dt,
                          &WarpX::particle_pusher_algo);

}

void
PhysicalParticleContainer::PushP (int lev, Real dt,
                                  const MultiFab& Ex, const MultiFab& Ey, const MultiFab& Ez,
                                  const MultiFab& Bx, const MultiFab& By, const MultiFab& Bz)
{
    if (do_not_push) return;

    const std::array<Real,3>& dx = WarpX::CellSize(lev);

#ifdef _OPENMP
#pragma omp parallel
#endif
    {
	Vector<Real> xp, yp, zp, giv;

        for (WarpXParIter pti(*this, lev); pti.isValid(); ++pti)
	{
	    const Box& box = pti.validbox();

            auto& attribs = pti.GetAttribs();

            auto& uxp = attribs[PIdx::ux];
            auto& uyp = attribs[PIdx::uy];
            auto& uzp = attribs[PIdx::uz];
            auto& Exp = attribs[PIdx::Ex];
            auto& Eyp = attribs[PIdx::Ey];
            auto& Ezp = attribs[PIdx::Ez];
            auto& Bxp = attribs[PIdx::Bx];
            auto& Byp = attribs[PIdx::By];
            auto& Bzp = attribs[PIdx::Bz];

            const long np = pti.numParticles();

	    // Data on the grid
	    const FArrayBox& exfab = Ex[pti];
	    const FArrayBox& eyfab = Ey[pti];
	    const FArrayBox& ezfab = Ez[pti];
	    const FArrayBox& bxfab = Bx[pti];
	    const FArrayBox& byfab = By[pti];
	    const FArrayBox& bzfab = Bz[pti];

	    Exp.assign(np,0.0);
	    Eyp.assign(np,0.0);
	    Ezp.assign(np,0.0);
	    Bxp.assign(np,WarpX::B_external[0]);
	    Byp.assign(np,WarpX::B_external[1]);
	    Bzp.assign(np,WarpX::B_external[2]);

	    giv.resize(np);

	    //
	    // copy data from particle container to temp arrays
	    //
            pti.GetPosition(xp, yp, zp);

            const std::array<Real,3>& xyzmin_grid = WarpX::LowerCorner(box, lev);
            const int* ixyzmin_grid = box.loVect();

            const int ll4symtry          = false;
            const int l_lower_order_in_v = true;
            long lvect_fieldgathe = 64;
            warpx_geteb_energy_conserving(
                &np, xp.data(), yp.data(), zp.data(),
                Exp.data(),Eyp.data(),Ezp.data(),
                Bxp.data(),Byp.data(),Bzp.data(),
                ixyzmin_grid,
                &xyzmin_grid[0], &xyzmin_grid[1], &xyzmin_grid[2],
                &dx[0], &dx[1], &dx[2],
                &WarpX::nox, &WarpX::noy, &WarpX::noz,
                BL_TO_FORTRAN_ANYD(exfab),
                BL_TO_FORTRAN_ANYD(eyfab),
                BL_TO_FORTRAN_ANYD(ezfab),
                BL_TO_FORTRAN_ANYD(bxfab),
                BL_TO_FORTRAN_ANYD(byfab),
                BL_TO_FORTRAN_ANYD(bzfab),
                &ll4symtry, &l_lower_order_in_v,
                &lvect_fieldgathe, &WarpX::field_gathering_algo);

            warpx_particle_pusher_momenta(&np, xp.data(), yp.data(), zp.data(),
                                          uxp.data(), uyp.data(), uzp.data(), giv.data(),
                                          Exp.dataPtr(), Eyp.dataPtr(), Ezp.dataPtr(),
                                          Bxp.dataPtr(), Byp.dataPtr(), Bzp.dataPtr(),
                                          &this->charge, &this->mass, &dt,
                                          &WarpX::particle_pusher_algo);
        }
    }
}

void PhysicalParticleContainer::GetParticleSlice(const int direction, const Real z_old,
                                                 const Real z_new, const Real t_boost,
                                                 const Real t_lab, const Real dt,
                                                 DiagnosticParticles& diagnostic_particles)
{
    BL_PROFILE("PhysicalParticleContainer::GetParticleSlice");
    
#ifdef WARPX_STORE_OLD_PARTICLE_ATTRIBS
    // Assume always z
#if (AMREX_SPACEDIM == 2)
    AMREX_ALWAYS_ASSERT(direction == 1);
#else
    AMREX_ALWAYS_ASSERT(direction == 2);
#endif
    
    // Note the the slice should always move in the negative boost direction.
    AMREX_ALWAYS_ASSERT(z_new < z_old);
    
    const int nlevs = std::max(0, finestLevel()+1);

    // we figure out a box for coarse-grained rejection. If the RealBox corresponding to a
    // given tile doesn't intersect with this, there is no need to check any particles.
    const Real* base_dx = Geom(0).CellSize();
    const Real z_min = z_new - base_dx[direction];
    const Real z_max = z_old + base_dx[direction];

    RealBox slice_box = Geom(0).ProbDomain();
    slice_box.setLo(direction, z_min);
    slice_box.setHi(direction, z_max);

    for (int lev = 0; lev < nlevs; ++lev) {

        const Real* dx  = Geom(lev).CellSize();
        const Real* plo = Geom(lev).ProbLo(); 

        // first we touch each map entry in serial
        for (WarpXParIter pti(*this, lev); pti.isValid(); ++pti)
        {
            auto index = std::make_pair(pti.index(), pti.LocalTileIndex());
            diagnostic_particles[index];
        }
        
#ifdef _OPENMP
#pragma omp parallel
#endif
        {
            Vector<Real> xp_new, yp_new, zp_new;
            
            for (WarpXParIter pti(*this, lev); pti.isValid(); ++pti)
            {
                const Box& box = pti.validbox();

                auto index = std::make_pair(pti.index(), pti.LocalTileIndex());
                
                const RealBox tile_real_box(box, dx, plo);

                if ( !slice_box.intersects(tile_real_box) ) continue;

                pti.GetPosition(xp_new, yp_new, zp_new);

                auto& attribs = pti.GetAttribs();

                auto& wp = attribs[PIdx::w ];

                auto& uxp_new = attribs[PIdx::ux   ];
                auto& uyp_new = attribs[PIdx::uy   ];
                auto& uzp_new = attribs[PIdx::uz   ];

                auto&  xp_old = attribs[PIdx::xold ];
                auto&  yp_old = attribs[PIdx::yold ];
                auto&  zp_old = attribs[PIdx::zold ];
                auto& uxp_old = attribs[PIdx::uxold];
                auto& uyp_old = attribs[PIdx::uyold];
                auto& uzp_old = attribs[PIdx::uzold];
        
                const long np = pti.numParticles();

                Real uzfrm = -WarpX::gamma_boost*WarpX::beta_boost*PhysConst::c;
                Real inv_c2 = 1.0/PhysConst::c/PhysConst::c;
                
                for (long i = 0; i < np; ++i) {

                    // if the particle did not cross the plane of z_boost in the last
                    // timestep, skip it.
                    if ( not (((zp_new[i] >= z_new) && (zp_old[i] <= z_old)) ||
                              ((zp_new[i] <= z_new) && (zp_old[i] >= z_old))) ) continue;

                    // Lorentz transform particles to lab frame
                    Real gamma_new_p = std::sqrt(1.0 + inv_c2*(uxp_new[i]*uxp_new[i] + uyp_new[i]*uyp_new[i] + uzp_new[i]*uzp_new[i]));
                    Real t_new_p = WarpX::gamma_boost*t_boost - uzfrm*zp_new[i]*inv_c2;
                    Real z_new_p = WarpX::gamma_boost*(zp_new[i] + WarpX::beta_boost*PhysConst::c*t_boost);
                    Real uz_new_p = WarpX::gamma_boost*uzp_new[i] - gamma_new_p*uzfrm;

                    Real gamma_old_p = std::sqrt(1.0 + inv_c2*(uxp_old[i]*uxp_old[i] + uyp_old[i]*uyp_old[i] + uzp_old[i]*uzp_old[i]));
                    Real t_old_p = WarpX::gamma_boost*(t_boost - dt) - uzfrm*zp_old[i]*inv_c2;
                    Real z_old_p = WarpX::gamma_boost*(zp_old[i] + WarpX::beta_boost*PhysConst::c*(t_boost-dt));
                    Real uz_old_p = WarpX::gamma_boost*uzp_old[i] - gamma_old_p*uzfrm;

                    // interpolate in time to t_lab
                    Real weight_old = (t_new_p - t_lab) / (t_new_p - t_old_p);
                    Real weight_new = (t_lab - t_old_p) / (t_new_p - t_old_p);

                    Real xp = xp_old[i]*weight_old + xp_new[i]*weight_new;
                    Real yp = yp_old[i]*weight_old + yp_new[i]*weight_new;
                    Real zp = z_old_p  *weight_old + z_new_p  *weight_new;

                    Real uxp = uxp_old[i]*weight_old + uxp_new[i]*weight_new;
                    Real uyp = uyp_old[i]*weight_old + uyp_new[i]*weight_new;
                    Real uzp = uz_old_p  *weight_old + uz_new_p  *weight_new;

                    diagnostic_particles[index].GetRealData(DiagIdx::w).push_back(wp[i]);
                    
                    diagnostic_particles[index].GetRealData(DiagIdx::x).push_back(xp);
                    diagnostic_particles[index].GetRealData(DiagIdx::y).push_back(yp);
                    diagnostic_particles[index].GetRealData(DiagIdx::z).push_back(zp);

                    diagnostic_particles[index].GetRealData(DiagIdx::ux).push_back(uxp);
                    diagnostic_particles[index].GetRealData(DiagIdx::uy).push_back(uyp);
                    diagnostic_particles[index].GetRealData(DiagIdx::uz).push_back(uzp);
                }
            }
        }
    }
#else
    AMREX_ALWAYS_ASSERT(false);
#endif
}<|MERGE_RESOLUTION|>--- conflicted
+++ resolved
@@ -213,45 +213,6 @@
                     if(!tile_realbox.contains( RealVect{x, z} )) continue;
 #endif
 
-<<<<<<< HEAD
-                    if (plasma_injector->insideBounds(x, y, z)) {
-                        Real dens;
-                        std::array<Real, 3> u;
-                        if (WarpX::gamma_boost == 1.){
-                            // Lab-frame simulation
-                            plasma_injector->getMomentum(u, x, y, z);
-                            dens = plasma_injector->getDensity(x, y, z);
-                        } else {
-                            // Boosted-frame simulation: call `getMomentum`
-                            // and `getDensity` with lab-frame Parameters
-                            // (Assumes that the plasma has a low velocity,
-                            // and that the boost is along z)
-                            Real t = WarpX::GetInstance().gett_new(lev);
-                            Real v_boost = WarpX::beta_boost*PhysConst::c;
-                            Real z_lab = WarpX::gamma_boost*( z + v_boost*t );
-                            plasma_injector->getMomentum(u, x, y, z_lab);
-                            dens = plasma_injector->getDensity(x, y, z_lab);
-                            // Perform Lorentz transform
-                            // (Assumes that the plasma has a low velocity)
-                            u[2] = WarpX::gamma_boost * ( u[2] - v_boost );
-                            dens = WarpX::gamma_boost * dens;
-                        }
-                        attribs[PIdx::w ] = dens * scale_fac;
-                        attribs[PIdx::ux] = u[0];
-                        attribs[PIdx::uy] = u[1];
-                        attribs[PIdx::uz] = u[2];
-
-#ifdef WARPX_STORE_OLD_PARTICLE_ATTRIBS
-                        attribs[PIdx::xold] = x;
-                        attribs[PIdx::yold] = y;
-                        attribs[PIdx::zold] = z;
-
-                        attribs[PIdx::uxold] = u[0];
-                        attribs[PIdx::uyold] = u[1];
-                        attribs[PIdx::uzold] = u[2];
-#endif
-                        AddOneParticle(lev, grid_id, tile_id, x, y, z, attribs);
-=======
                     Real dens;
                     std::array<Real, 3> u;
                     if (WarpX::gamma_boost == 1.){
@@ -293,12 +254,22 @@
                       // => Perform Lorentz transform
                       dens = gamma_boost * dens * ( 1 - beta_boost*betaz_lab );
                       u[2] = gamma_boost * ( u[2] -beta_boost*c*gamma_lab );
->>>>>>> 5ea4e146
                     }
                     attribs[PIdx::w ] = dens * scale_fac;
                     attribs[PIdx::ux] = u[0];
                     attribs[PIdx::uy] = u[1];
                     attribs[PIdx::uz] = u[2];
+
+#ifdef WARPX_STORE_OLD_PARTICLE_ATTRIBS
+                    attribs[PIdx::xold] = x;
+                    attribs[PIdx::yold] = y;
+                    attribs[PIdx::zold] = z;
+                    
+                    attribs[PIdx::uxold] = u[0];
+                    attribs[PIdx::uyold] = u[1];
+                    attribs[PIdx::uzold] = u[2];
+#endif
+                    
                     AddOneParticle(lev, grid_id, tile_id, x, y, z, attribs);
                 }
             }
