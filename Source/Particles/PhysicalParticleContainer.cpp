#include <limits>
#include <sstream>

#include <MultiParticleContainer.H>
#include <WarpX_f.H>
#include <WarpX.H>
#include <WarpXConst.H>
#include <WarpXWrappers.h>
#include <IonizationEnergiesTable.H>
#include <FieldGather.H>

#include <WarpXAlgorithmSelection.H>

// Import low-level single-particle kernels
#include <UpdatePosition.H>
#include <UpdateMomentumBoris.H>
#include <UpdateMomentumVay.H>

using namespace amrex;

PhysicalParticleContainer::PhysicalParticleContainer (AmrCore* amr_core, int ispecies,
                                                      const std::string& name)
    : WarpXParticleContainer(amr_core, ispecies),
      species_name(name)
{
    plasma_injector.reset(new PlasmaInjector(species_id, species_name));
    charge = plasma_injector->getCharge();
    mass = plasma_injector->getMass();

    ParmParse pp(species_name);

    pp.query("boost_adjust_transverse_positions", boost_adjust_transverse_positions);
    pp.query("do_backward_propagation", do_backward_propagation);
    pp.query("do_splitting", do_splitting);
    pp.query("split_type", split_type);
    pp.query("do_continuous_injection", do_continuous_injection);
    // Whether to plot back-transformed (lab-frame) diagnostics
    // for this species.
    pp.query("do_boosted_frame_diags", do_boosted_frame_diags);

    pp.query("do_field_ionization", do_field_ionization);
#ifdef AMREX_USE_GPU
    AMREX_ALWAYS_ASSERT_WITH_MESSAGE(
        do_field_ionization == 0,
        "Field ionization does not work on GPU so far, because the current "
        "version of Redistribute in AMReX does not work with runtime parameters");
#endif

    pp.query("plot_species", plot_species);
    int do_user_plot_vars;
    do_user_plot_vars = pp.queryarr("plot_vars", plot_vars);
    if (not do_user_plot_vars){
        // By default, all particle variables are dumped to plotfiles,
        // including {x,y,z,ux,uy,uz}old variables when running in a
        // boosted frame
        if (WarpX::do_boosted_frame_diagnostic && do_boosted_frame_diags){
            plot_flags.resize(PIdx::nattribs + 6, 1);
        } else {
            plot_flags.resize(PIdx::nattribs, 1);
        }
    } else {
        // Set plot_flag to 0 for all attribs
        if (WarpX::do_boosted_frame_diagnostic && do_boosted_frame_diags){
            plot_flags.resize(PIdx::nattribs + 6, 0);
        } else {
            plot_flags.resize(PIdx::nattribs, 0);
        }
        // If not none, set plot_flags values to 1 for elements in plot_vars.
        if (plot_vars[0] != "none"){
            for (const auto& var : plot_vars){
                // Return error if var not in PIdx.
                AMREX_ALWAYS_ASSERT_WITH_MESSAGE(
                    ParticleStringNames::to_index.count(var),
                    "plot_vars argument not in ParticleStringNames");
                plot_flags[ParticleStringNames::to_index.at(var)] = 1;
            }
        }
    }
}

PhysicalParticleContainer::PhysicalParticleContainer (AmrCore* amr_core)
    : WarpXParticleContainer(amr_core, 0)
{
    plasma_injector.reset(new PlasmaInjector());
}

void PhysicalParticleContainer::InitData()
{
    // Init ionization module here instead of in the PhysicalParticleContainer
    // constructor because dt is required
    if (do_field_ionization) {InitIonizationModule();}

#ifdef WARPX_QED
    if(do_qed){InitLambda();}
#endif

    AddParticles(0); // Note - add on level 0
    Redistribute();  // We then redistribute
}

void PhysicalParticleContainer::MapParticletoBoostedFrame(Real& x, Real& y, Real& z, std::array<Real, 3>& u)
{
    // Map the particles from the lab frame to the boosted frame.
    // This boosts the particle to the lab frame and calculates
    // the particle time in the boosted frame. It then maps
    // the position to the time in the boosted frame.

    // For now, start with the assumption that this will only happen
    // at the start of the simulation.
    const Real t_lab = 0.;

    const Real uz_boost = WarpX::gamma_boost*WarpX::beta_boost*PhysConst::c;

    // tpr is the particle's time in the boosted frame
    Real tpr = WarpX::gamma_boost*t_lab - uz_boost*z/(PhysConst::c*PhysConst::c);

    // The particle's transformed location in the boosted frame
    Real xpr = x;
    Real ypr = y;
    Real zpr = WarpX::gamma_boost*z - uz_boost*t_lab;

    // transform u and gamma to the boosted frame
    Real gamma_lab = std::sqrt(1. + (u[0]*u[0] + u[1]*u[1] + u[2]*u[2])/(PhysConst::c*PhysConst::c));
    // u[0] = u[0];
    // u[1] = u[1];
    u[2] = WarpX::gamma_boost*u[2] - uz_boost*gamma_lab;
    Real gammapr = std::sqrt(1. + (u[0]*u[0] + u[1]*u[1] + u[2]*u[2])/(PhysConst::c*PhysConst::c));

    Real vxpr = u[0]/gammapr;
    Real vypr = u[1]/gammapr;
    Real vzpr = u[2]/gammapr;

    if (do_backward_propagation){
        u[2] = -u[2];
    }

    // Move the particles to where they will be at t = 0 in the boosted frame
    if (boost_adjust_transverse_positions) {
        x = xpr - tpr*vxpr;
        y = ypr - tpr*vypr;
    }

    z = zpr - tpr*vzpr;

}

void
PhysicalParticleContainer::AddGaussianBeam(Real x_m, Real y_m, Real z_m,
                                           Real x_rms, Real y_rms, Real z_rms,
                                           Real q_tot, long npart,
                                           int do_symmetrize) {

    const Geometry& geom     = m_gdb->Geom(0);
    RealBox containing_bx = geom.ProbDomain();

    std::mt19937_64 mt(0451);
    std::normal_distribution<double> distx(x_m, x_rms);
    std::normal_distribution<double> disty(y_m, y_rms);
    std::normal_distribution<double> distz(z_m, z_rms);

    if (ParallelDescriptor::IOProcessor()) {
        // If do_symmetrize, create 4x fewer particles, and
        // Replicate each particle 4 times (x,y) (-x,y) (x,-y) (-x,-y)
        if (do_symmetrize){
            npart /= 4;
        }
        for (long i = 0; i < npart; ++i) {
#if (defined WARPX_DIM_3D) || (WARPX_DIM_RZ)
            Real weight = q_tot/npart/charge;
            Real x = distx(mt);
            Real y = disty(mt);
            Real z = distz(mt);
#elif (defined WARPX_DIM_XZ)
            Real weight = q_tot/npart/charge/y_rms;
            Real x = distx(mt);
            Real y = 0.;
            Real z = distz(mt);
#endif
            if (plasma_injector->insideBounds(x, y, z)) {
                XDim3 u = plasma_injector->getMomentum(x, y, z);
                u.x *= PhysConst::c;
                u.y *= PhysConst::c;
                u.z *= PhysConst::c;
                if (do_symmetrize){
                    // Add four particles to the beam:
                    CheckAndAddParticle( x, y, z, { u.x, u.y, u.z}, weight/4. );
                    CheckAndAddParticle( x,-y, z, { u.x,-u.y, u.z}, weight/4. );
                    CheckAndAddParticle(-x, y, z, {-u.x, u.y, u.z}, weight/4. );
                    CheckAndAddParticle(-x,-y, z, {-u.x,-u.y, u.z}, weight/4. );
                } else {
                    CheckAndAddParticle(x, y, z, {u.x,u.y,u.z}, weight);
                }
            }
        }
    }
    Redistribute();
}

void
PhysicalParticleContainer::CheckAndAddParticle(Real x, Real y, Real z,
                                               std::array<Real, 3> u,
                                               Real weight)
{
    std::array<Real,PIdx::nattribs> attribs;
    attribs.fill(0.0);

    // update attribs with input arguments
    if (WarpX::gamma_boost > 1.) {
        MapParticletoBoostedFrame(x, y, z, u);
    }
    attribs[PIdx::ux] = u[0];
    attribs[PIdx::uy] = u[1];
    attribs[PIdx::uz] = u[2];
    attribs[PIdx::w ] = weight;

    if ( (NumRuntimeRealComps()>0) || (NumRuntimeIntComps()>0) )
    {
        // need to create old values
        auto& particle_tile = DefineAndReturnParticleTile(0, 0, 0);
    }

    // add particle
    AddOneParticle(0, 0, 0, x, y, z, attribs);
}

void
PhysicalParticleContainer::AddParticles (int lev)
{
    BL_PROFILE("PhysicalParticleContainer::AddParticles()");

    if (plasma_injector->add_single_particle) {
        AddNParticles(lev, 1,
                      &(plasma_injector->single_particle_pos[0]),
                      &(plasma_injector->single_particle_pos[1]),
                      &(plasma_injector->single_particle_pos[2]),
                      &(plasma_injector->single_particle_vel[0]),
                      &(plasma_injector->single_particle_vel[1]),
                      &(plasma_injector->single_particle_vel[2]),
                      1, &(plasma_injector->single_particle_weight), 0);
        return;
    }

    if (plasma_injector->gaussian_beam) {
        AddGaussianBeam(plasma_injector->x_m,
                        plasma_injector->y_m,
                        plasma_injector->z_m,
                        plasma_injector->x_rms,
                        plasma_injector->y_rms,
                        plasma_injector->z_rms,
                        plasma_injector->q_tot,
                        plasma_injector->npart,
                        plasma_injector->do_symmetrize);


        return;
    }

    if ( plasma_injector->doInjection() ) {
        AddPlasma( lev );
    }
}

/**
 * Create new macroparticles for this species, with a fixed
 * number of particles per cell (in the cells of `part_realbox`).
 * The new particles are only created inside the intersection of `part_realbox`
 * with the local grid for the current proc.
 * @param lev the index of the refinement level
 * @param part_realbox the box in which new particles should be created
 * (this box should correspond to an integer number of cells in each direction,
 * but its boundaries need not be aligned with the actual cells of the simulation)
 */
void
PhysicalParticleContainer::AddPlasma (int lev, RealBox part_realbox)
{
    BL_PROFILE("PhysicalParticleContainer::AddPlasma");

    // If no part_realbox is provided, initialize particles in the whole domain
    const Geometry& geom = Geom(lev);
    if (!part_realbox.ok()) part_realbox = geom.ProbDomain();

    int num_ppc = plasma_injector->num_particles_per_cell;
#ifdef WARPX_DIM_RZ
    Real rmax = std::min(plasma_injector->xmax, part_realbox.hi(0));
#endif

    const auto dx = geom.CellSizeArray();
    const auto problo = geom.ProbLoArray();

    Real scale_fac;
#if AMREX_SPACEDIM==3
    scale_fac = dx[0]*dx[1]*dx[2]/num_ppc;
#elif AMREX_SPACEDIM==2
    scale_fac = dx[0]*dx[1]/num_ppc;
#endif

#ifdef _OPENMP
    // First touch all tiles in the map in serial
    for (MFIter mfi = MakeMFIter(lev); mfi.isValid(); ++mfi) {
        auto index = std::make_pair(mfi.index(), mfi.LocalTileIndex());
        GetParticles(lev)[index];
        tmp_particle_data.resize(finestLevel()+1);
        // Create map entry if not there
        tmp_particle_data[lev][index];
        if ( (NumRuntimeRealComps()>0) || (NumRuntimeIntComps()>0) ) {
            DefineAndReturnParticleTile(lev, mfi.index(), mfi.LocalTileIndex());
        }
    }
#endif

    MultiFab* cost = WarpX::getCosts(lev);

    const int nlevs = numLevels();
    static bool refine_injection = false;
    static Box fine_injection_box;
    static int rrfac = 1;
    // This does not work if the mesh is dynamic.  But in that case, we should
    // not use refined injected either.  We also assume there is only one fine level.
    if (WarpX::do_moving_window and WarpX::refine_plasma
        and do_continuous_injection and nlevs == 2)
    {
        refine_injection = true;
        fine_injection_box = ParticleBoxArray(1).minimalBox();
        fine_injection_box.setSmall(WarpX::moving_window_dir, std::numeric_limits<int>::lowest());
        fine_injection_box.setBig(WarpX::moving_window_dir, std::numeric_limits<int>::max());
        rrfac = m_gdb->refRatio(0)[0];
        fine_injection_box.coarsen(rrfac);
    }

    InjectorPosition* inj_pos = plasma_injector->getInjectorPosition();
    InjectorDensity*  inj_rho = plasma_injector->getInjectorDensity();
    InjectorMomentum* inj_mom = plasma_injector->getInjectorMomentum();
    Real gamma_boost = WarpX::gamma_boost;
    Real beta_boost = WarpX::beta_boost;
    Real t = WarpX::GetInstance().gett_new(lev);
    Real density_min = plasma_injector->density_min;
    Real density_max = plasma_injector->density_max;

#ifdef WARPX_DIM_RZ
    const long nmodes = WarpX::n_rz_azimuthal_modes;
    bool radially_weighted = plasma_injector->radially_weighted;
#endif

    MFItInfo info;
    if (do_tiling && Gpu::notInLaunchRegion()) {
        info.EnableTiling(tile_size);
    }
#ifdef _OPENMP
    info.SetDynamic(true);
#pragma omp parallel if (not WarpX::serialize_ics)
#endif
    for (MFIter mfi = MakeMFIter(lev, info); mfi.isValid(); ++mfi)
    {
        Real wt = amrex::second();

        const Box& tile_box = mfi.tilebox();
        const RealBox tile_realbox = WarpX::getRealBox(tile_box, lev);

        // Find the cells of part_box that overlap with tile_realbox
        // If there is no overlap, just go to the next tile in the loop
        RealBox overlap_realbox;
        Box overlap_box;
        IntVect shifted;
        bool no_overlap = false;

        for (int dir=0; dir<AMREX_SPACEDIM; dir++) {
            if ( tile_realbox.lo(dir) <= part_realbox.hi(dir) ) {
                Real ncells_adjust = std::floor( (tile_realbox.lo(dir) - part_realbox.lo(dir))/dx[dir] );
                overlap_realbox.setLo( dir, part_realbox.lo(dir) + std::max(ncells_adjust, 0.) * dx[dir]);
            } else {
                no_overlap = true; break;
            }
            if ( tile_realbox.hi(dir) >= part_realbox.lo(dir) ) {
                Real ncells_adjust = std::floor( (part_realbox.hi(dir) - tile_realbox.hi(dir))/dx[dir] );
                overlap_realbox.setHi( dir, part_realbox.hi(dir) - std::max(ncells_adjust, 0.) * dx[dir]);
            } else {
                no_overlap = true; break;
            }
            // Count the number of cells in this direction in overlap_realbox
            overlap_box.setSmall( dir, 0 );
            overlap_box.setBig( dir,
                int( std::round((overlap_realbox.hi(dir)-overlap_realbox.lo(dir))
                                /dx[dir] )) - 1);
            shifted[dir] = std::round((overlap_realbox.lo(dir)-problo[dir])/dx[dir]);
            // shifted is exact in non-moving-window direction.  That's all we care.
        }
        if (no_overlap == 1) {
            continue; // Go to the next tile
        }

        const int grid_id = mfi.index();
        const int tile_id = mfi.LocalTileIndex();

        // Max number of new particles, if particles are created in the whole
        // overlap_box. All of them are created, and invalid ones are then
        // discaded
        int max_new_particles = overlap_box.numPts() * num_ppc;

        // If refine injection, build pointer dp_cellid that holds pointer to
        // array of refined cell IDs.
        Vector<int> cellid_v;
        if (refine_injection and lev == 0)
        {
            // then how many new particles will be injected is not that simple
            // We have to shift fine_injection_box because overlap_box has been shifted.
            Box fine_overlap_box = overlap_box & amrex::shift(fine_injection_box,shifted);
            if (fine_overlap_box.ok()) {
                max_new_particles += fine_overlap_box.numPts() * num_ppc
                    * (AMREX_D_TERM(rrfac,*rrfac,*rrfac)-1);
                for (int icell = 0, ncells = overlap_box.numPts(); icell < ncells; ++icell) {
                    IntVect iv = overlap_box.atOffset(icell);
                    int r = (fine_overlap_box.contains(iv)) ? AMREX_D_TERM(rrfac,*rrfac,*rrfac) : 1;
                    for (int ipart = 0; ipart < r; ++ipart) {
                        cellid_v.push_back(icell);
                        cellid_v.push_back(ipart);
                    }
                }
            }
        }
        int const* hp_cellid = (cellid_v.empty()) ? nullptr : cellid_v.data();
        amrex::AsyncArray<int> cellid_aa(hp_cellid, cellid_v.size());
        int const* dp_cellid = cellid_aa.data();

        // Update NextID to include particles created in this function
        int pid;
#pragma omp critical (add_plasma_nextid)
        {
            pid = ParticleType::NextID();
            ParticleType::NextID(pid+max_new_particles);
        }
        const int cpuid = ParallelDescriptor::MyProc();

        auto& particle_tile = GetParticles(lev)[std::make_pair(grid_id,tile_id)];

        if ( (NumRuntimeRealComps()>0) || (NumRuntimeIntComps()>0) ) {
            DefineAndReturnParticleTile(lev, grid_id, tile_id);
        }

        auto old_size = particle_tile.GetArrayOfStructs().size();
        auto new_size = old_size + max_new_particles;
        particle_tile.resize(new_size);

        ParticleType* pp = particle_tile.GetArrayOfStructs()().data() + old_size;
        auto& soa = particle_tile.GetStructOfArrays();
        GpuArray<Real*,PIdx::nattribs> pa;
        for (int ia = 0; ia < PIdx::nattribs; ++ia) {
            pa[ia] = soa.GetRealData(ia).data() + old_size;
        }

        int* pi;
        if (do_field_ionization) {
            pi = soa.GetIntData(particle_icomps["ionization_level"]).data() + old_size;
        }

        const GpuArray<Real,AMREX_SPACEDIM> overlap_corner
            {AMREX_D_DECL(overlap_realbox.lo(0),
                          overlap_realbox.lo(1),
                          overlap_realbox.lo(2))};

        std::size_t shared_mem_bytes = plasma_injector->sharedMemoryNeeded();
        int lrrfac = rrfac;

	bool loc_do_field_ionization = do_field_ionization;
	int loc_ionization_initial_level = ionization_initial_level;

        // Loop over all new particles and inject them (creates too many
        // particles, in particular does not consider xmin, xmax etc.).
        // The invalid ones are given negative ID and are deleted during the
        // next redistribute.
        amrex::For(max_new_particles, [=] AMREX_GPU_DEVICE (int ip) noexcept
        {
            ParticleType& p = pp[ip];
            p.id() = pid+ip;
            p.cpu() = cpuid;

            int cellid, i_part;
            Real fac;
            if (dp_cellid == nullptr) {
                cellid = ip/num_ppc;
                i_part = ip - cellid*num_ppc;
                fac = 1.0;
            } else {
                cellid = dp_cellid[2*ip];
                i_part = dp_cellid[2*ip+1];
                fac = lrrfac;
            }

            IntVect iv = overlap_box.atOffset(cellid);

            const XDim3 r = inj_pos->getPositionUnitBox(i_part, fac);
#if (AMREX_SPACEDIM == 3)
            Real x = overlap_corner[0] + (iv[0]+r.x)*dx[0];
            Real y = overlap_corner[1] + (iv[1]+r.y)*dx[1];
            Real z = overlap_corner[2] + (iv[2]+r.z)*dx[2];
#else
            Real x = overlap_corner[0] + (iv[0]+r.x)*dx[0];
            Real y = 0.0;
#if   defined WARPX_DIM_XZ
            Real z = overlap_corner[1] + (iv[1]+r.y)*dx[1];
#elif defined WARPX_DIM_RZ
            // Note that for RZ, r.y will be theta
            Real z = overlap_corner[1] + (iv[1]+r.z)*dx[1];
#endif
#endif

#if (AMREX_SPACEDIM == 3)
            if (!tile_realbox.contains(XDim3{x,y,z})) {
                p.id() = -1;
                return;
            }
#else
            if (!tile_realbox.contains(XDim3{x,z,0.0})) {
                p.id() = -1;
                return;
            }
#endif

            // Save the x and y values to use in the insideBounds checks.
            // This is needed with WARPX_DIM_RZ since x and y are modified.
            Real xb = x;
            Real yb = y;

#ifdef WARPX_DIM_RZ
            // Replace the x and y, setting an angle theta.
            // These x and y are used to get the momentum and density
            Real theta;
            if (nmodes == 1) {
                // With only 1 mode, the angle doesn't matter so
                // choose it randomly.
                theta = 2.*MathConst::pi*amrex::Random();
            } else {
                theta = 2.*MathConst::pi*r.y;
            }
            x = xb*std::cos(theta);
            y = xb*std::sin(theta);
#endif

            Real dens;
            XDim3 u;
            if (gamma_boost == 1.) {
                // Lab-frame simulation
                // If the particle is not within the species's
                // xmin, xmax, ymin, ymax, zmin, zmax, go to
                // the next generated particle.
                if (!inj_pos->insideBounds(xb, yb, z)) {
                    p.id() = -1;
                    return;
                }
                u = inj_mom->getMomentum(x, y, z);
                dens = inj_rho->getDensity(x, y, z);
                // Remove particle if density below threshold
                if ( dens < density_min ){
                    p.id() = -1;
                    return;
                }
                // Cut density if above threshold
                dens = amrex::min(dens, density_max);
            } else {
                // Boosted-frame simulation
                // Since the user provides the density distribution
                // at t_lab=0 and in the lab-frame coordinates,
                // we need to find the lab-frame position of this
                // particle at t_lab=0, from its boosted-frame coordinates
                // Assuming ballistic motion, this is given by:
                // z0_lab = gamma*( z_boost*(1-beta*betaz_lab) - ct_boost*(betaz_lab-beta) )
                // where betaz_lab is the speed of the particle in the lab frame
                //
                // In order for this equation to be solvable, betaz_lab
                // is explicitly assumed to have no dependency on z0_lab
                u = inj_mom->getMomentum(x, y, 0.); // No z0_lab dependency
                // At this point u is the lab-frame momentum
                // => Apply the above formula for z0_lab
                Real gamma_lab = std::sqrt( 1.+(u.x*u.x+u.y*u.y+u.z*u.z) );
                Real betaz_lab = u.z/(gamma_lab);
                Real z0_lab = gamma_boost * ( z*(1-beta_boost*betaz_lab)
                                              - PhysConst::c*t*(betaz_lab-beta_boost) );
                // If the particle is not within the lab-frame zmin, zmax, etc.
                // go to the next generated particle.
                if (!inj_pos->insideBounds(xb, yb, z0_lab)) {
                    p.id() = -1;
                    return;
                }
                // call `getDensity` with lab-frame parameters
                dens = inj_rho->getDensity(x, y, z0_lab);
                // Remove particle if density below threshold
                if ( dens < density_min ){
                    p.id() = -1;
                    return;
                }
                // Cut density if above threshold
                dens = amrex::min(dens, density_max);
                // At this point u and dens are the lab-frame quantities
                // => Perform Lorentz transform
                dens = gamma_boost * dens * ( 1.0 - beta_boost*betaz_lab );
                u.z = gamma_boost * ( u.z -beta_boost*gamma_lab );
            }

            if (loc_do_field_ionization) {
                pi[ip] = loc_ionization_initial_level;
            }

            u.x *= PhysConst::c;
            u.y *= PhysConst::c;
            u.z *= PhysConst::c;

            // Real weight = dens * scale_fac / (AMREX_D_TERM(fac, *fac, *fac));
            Real weight = dens * scale_fac;
#ifdef WARPX_DIM_RZ
            if (radially_weighted) {
                weight *= 2.*MathConst::pi*xb;
            } else {
                // This is not correct since it might shift the particle
                // out of the local grid
                x = std::sqrt(xb*rmax);
                weight *= dx[0];
            }
#endif
            pa[PIdx::w ][ip] = weight;
            pa[PIdx::ux][ip] = u.x;
            pa[PIdx::uy][ip] = u.y;
            pa[PIdx::uz][ip] = u.z;

#if (AMREX_SPACEDIM == 3)
            p.pos(0) = x;
            p.pos(1) = y;
            p.pos(2) = z;
#elif (AMREX_SPACEDIM == 2)
#ifdef WARPX_DIM_RZ
            pa[PIdx::theta][ip] = theta;
#endif
            p.pos(0) = xb;
            p.pos(1) = z;
#endif
        }, shared_mem_bytes);

        if (cost) {
            wt = (amrex::second() - wt) / tile_box.d_numPts();
            Array4<Real> const& costarr = cost->array(mfi);
            amrex::ParallelFor(tile_box,
            [=] AMREX_GPU_DEVICE (int i, int j, int k) noexcept
            {
                costarr(i,j,k) += wt;
            });
        }
    }

    // The function that calls this is responsible for redistributing particles.
}

#ifdef WARPX_DO_ELECTROSTATIC
void
PhysicalParticleContainer::
FieldGatherES (const amrex::Vector<std::array<std::unique_ptr<amrex::MultiFab>, 3> >& E,
               const amrex::Vector<std::unique_ptr<amrex::FabArray<amrex::BaseFab<int> > > >& masks)
{

    const int num_levels = E.size();
    const int ng = E[0][0]->nGrow();

    if (num_levels == 1) {
        const int lev = 0;
        const auto& gm = m_gdb->Geom(lev);
        const auto& ba = m_gdb->ParticleBoxArray(lev);

        BoxArray nba = ba;
        nba.surroundingNodes();

        const Real* dx  = gm.CellSize();
        const Real* plo = gm.ProbLo();

        BL_ASSERT(OnSameGrids(lev, *E[lev][0]));

        for (WarpXParIter pti(*this, lev); pti.isValid(); ++pti) {
            const Box& box = nba[pti];

            const auto& particles = pti.GetArrayOfStructs();
            int nstride = particles.dataShape().first;
            const long np  = pti.numParticles();
            auto& attribs = pti.GetAttribs();
            auto& Exp = attribs[PIdx::Ex];
            auto& Eyp = attribs[PIdx::Ey];
#if AMREX_SPACEDIM == 3
            auto& Ezp = attribs[PIdx::Ez];
#endif
            Exp.assign(np,0.0);
            Eyp.assign(np,0.0);
#if AMREX_SPACEDIM == 3
            Ezp.assign(np,0.0);
#endif

            const FArrayBox& exfab = (*E[lev][0])[pti];
            const FArrayBox& eyfab = (*E[lev][1])[pti];
#if AMREX_SPACEDIM == 3
            const FArrayBox& ezfab = (*E[lev][2])[pti];
#endif

            WRPX_INTERPOLATE_CIC(particles.dataPtr(), nstride, np,
                                 Exp.dataPtr(), Eyp.dataPtr(),
#if AMREX_SPACEDIM == 3
                                 Ezp.dataPtr(),
#endif
                                 exfab.dataPtr(), eyfab.dataPtr(),
#if AMREX_SPACEDIM == 3
                                 ezfab.dataPtr(),
#endif
                                 box.loVect(), box.hiVect(), plo, dx, &ng);
        }

        return;
    }

    const BoxArray& fine_BA = E[1][0]->boxArray();
    const DistributionMapping& fine_dm = E[1][0]->DistributionMap();
    BoxArray coarsened_fine_BA = fine_BA;
    coarsened_fine_BA.coarsen(IntVect(AMREX_D_DECL(2,2,2)));

    MultiFab coarse_Ex(coarsened_fine_BA, fine_dm, 1, 1);
    MultiFab coarse_Ey(coarsened_fine_BA, fine_dm, 1, 1);
#if AMREX_SPACEDIM == 3
    MultiFab coarse_Ez(coarsened_fine_BA, fine_dm, 1, 1);
#endif

    coarse_Ex.copy(*E[0][0], 0, 0, 1, 1, 1);
    coarse_Ey.copy(*E[0][1], 0, 0, 1, 1, 1);
#if AMREX_SPACEDIM == 3
    coarse_Ez.copy(*E[0][2], 0, 0, 1, 1, 1);
#endif

    for (int lev = 0; lev < num_levels; ++lev) {
        const auto& gm = m_gdb->Geom(lev);
        const auto& ba = m_gdb->ParticleBoxArray(lev);

        BoxArray nba = ba;
        nba.surroundingNodes();

        const Real* dx  = gm.CellSize();
        const Real* plo = gm.ProbLo();

        BL_ASSERT(OnSameGrids(lev, *E[lev][0]));

        for (WarpXParIter pti(*this, lev); pti.isValid(); ++pti) {
            const Box& box = nba[pti];

            const auto& particles = pti.GetArrayOfStructs();
            int nstride = particles.dataShape().first;
            const long np  = pti.numParticles();

            auto& attribs = pti.GetAttribs();
            auto& Exp = attribs[PIdx::Ex];
            auto& Eyp = attribs[PIdx::Ey];
#if AMREX_SPACEDIM == 3
            auto& Ezp = attribs[PIdx::Ez];
#endif
            Exp.assign(np,0.0);
            Eyp.assign(np,0.0);
#if AMREX_SPACEDIM == 3
            Ezp.assign(np,0.0);
#endif

            const FArrayBox& exfab = (*E[lev][0])[pti];
            const FArrayBox& eyfab = (*E[lev][1])[pti];
#if AMREX_SPACEDIM == 3
            const FArrayBox& ezfab = (*E[lev][2])[pti];
#endif

            if (lev == 0) {
                WRPX_INTERPOLATE_CIC(particles.dataPtr(), nstride, np,
                                     Exp.dataPtr(), Eyp.dataPtr(),
#if AMREX_SPACEDIM == 3
                                     Ezp.dataPtr(),
#endif
                                     exfab.dataPtr(), eyfab.dataPtr(),
#if AMREX_SPACEDIM == 3
                                     ezfab.dataPtr(),
#endif
                                     box.loVect(), box.hiVect(), plo, dx, &ng);
            } else {

                const FArrayBox& exfab_coarse = coarse_Ex[pti];
                const FArrayBox& eyfab_coarse = coarse_Ey[pti];
#if AMREX_SPACEDIM == 3
                const FArrayBox& ezfab_coarse = coarse_Ez[pti];
#endif
                const Box& coarse_box = coarsened_fine_BA[pti];
                const Real* coarse_dx = Geom(0).CellSize();

                WRPX_INTERPOLATE_CIC_TWO_LEVELS(particles.dataPtr(), nstride, np,
                                                Exp.dataPtr(), Eyp.dataPtr(),
#if AMREX_SPACEDIM == 3
                                                Ezp.dataPtr(),
#endif
                                                exfab.dataPtr(), eyfab.dataPtr(),
#if AMREX_SPACEDIM == 3
                                                ezfab.dataPtr(),
#endif
                                                box.loVect(), box.hiVect(), dx,
                                                exfab_coarse.dataPtr(), eyfab_coarse.dataPtr(),
#if AMREX_SPACEDIM == 3
                                                ezfab_coarse.dataPtr(),
#endif
                                                (*masks[1])[pti].dataPtr(),
                                                coarse_box.loVect(), coarse_box.hiVect(), coarse_dx,
                                                plo, &ng, &lev);
            }
        }
    }
}

void
PhysicalParticleContainer::EvolveES (const Vector<std::array<std::unique_ptr<MultiFab>, 3> >& E,
                                     Vector<std::unique_ptr<MultiFab> >& rho,
                                     Real t, Real dt)
{
    BL_PROFILE("PPC::EvolveES()");

    int num_levels = rho.size();
    for (int lev = 0; lev < num_levels; ++lev) {
        BL_ASSERT(OnSameGrids(lev, *rho[lev]));
        const auto& gm = m_gdb->Geom(lev);
        const RealBox& prob_domain = gm.ProbDomain();
        for (WarpXParIter pti(*this, lev); pti.isValid(); ++pti) {
            // Particle structs
            auto& particles = pti.GetArrayOfStructs();
            int nstride = particles.dataShape().first;
            const long np  = pti.numParticles();

            // Particle attributes
            auto& attribs = pti.GetAttribs();
            auto& uxp = attribs[PIdx::ux];
            auto& uyp = attribs[PIdx::uy];

#if AMREX_SPACEDIM == 3
            auto& uzp = attribs[PIdx::uz];
#endif

            auto& Exp = attribs[PIdx::Ex];
            auto& Eyp = attribs[PIdx::Ey];

#if AMREX_SPACEDIM == 3
            auto& Ezp = attribs[PIdx::Ez];
#endif
            //
            // Particle Push
            //
            WRPX_PUSH_LEAPFROG(particles.dataPtr(), nstride, np,
                               uxp.dataPtr(), uyp.dataPtr(),
#if AMREX_SPACEDIM == 3
                               uzp.dataPtr(),
#endif
                               Exp.dataPtr(), Eyp.dataPtr(),
#if AMREX_SPACEDIM == 3
                               Ezp.dataPtr(),
#endif
                               &this->charge, &this->mass, &dt,
                               prob_domain.lo(), prob_domain.hi());
        }
    }
}
#endif // WARPX_DO_ELECTROSTATIC

void
PhysicalParticleContainer::FieldGather (int lev,
                                        const MultiFab& Ex, const MultiFab& Ey, const MultiFab& Ez,
                                        const MultiFab& Bx, const MultiFab& By, const MultiFab& Bz)
{
    const std::array<Real,3>& dx = WarpX::CellSize(lev);

    BL_ASSERT(OnSameGrids(lev,Ex));

    MultiFab* cost = WarpX::getCosts(lev);

#ifdef _OPENMP
#pragma omp parallel
#endif
    {
#ifdef _OPENMP
        int thread_num = omp_get_thread_num();
#else
        int thread_num = 0;
#endif
        for (WarpXParIter pti(*this, lev); pti.isValid(); ++pti)
        {
            Real wt = amrex::second();

            const Box& box = pti.validbox();

            auto& attribs = pti.GetAttribs();

            auto& Exp = attribs[PIdx::Ex];
            auto& Eyp = attribs[PIdx::Ey];
            auto& Ezp = attribs[PIdx::Ez];
            auto& Bxp = attribs[PIdx::Bx];
            auto& Byp = attribs[PIdx::By];
            auto& Bzp = attribs[PIdx::Bz];

            const long np = pti.numParticles();

            // Data on the grid
            const FArrayBox& exfab = Ex[pti];
            const FArrayBox& eyfab = Ey[pti];
            const FArrayBox& ezfab = Ez[pti];
            const FArrayBox& bxfab = Bx[pti];
            const FArrayBox& byfab = By[pti];
            const FArrayBox& bzfab = Bz[pti];

            Exp.assign(np,0.0);
            Eyp.assign(np,0.0);
            Ezp.assign(np,0.0);
            Bxp.assign(np,0.0);
            Byp.assign(np,0.0);
            Bzp.assign(np,0.0);

            //
            // copy data from particle container to temp arrays
            //
            pti.GetPosition(m_xp[thread_num], m_yp[thread_num], m_zp[thread_num]);

            //
            // Field Gather
            //
            int e_is_nodal = Ex.is_nodal() and Ey.is_nodal() and Ez.is_nodal();
            FieldGather(pti, Exp, Eyp, Ezp, Bxp, Byp, Bzp,
<<<<<<< HEAD
                        &exfab, &eyfab, &ezfab, &bxfab, &byfab, &bzfab,
                        Ex.nGrow(), e_is_nodal, 0, np, thread_num, lev, lev);
=======
                        &exfab, &eyfab, &ezfab, &bxfab, &byfab, &bzfab, 
                        Ex.nGrow(), e_is_nodal,
                        0, np, thread_num, lev, lev);
>>>>>>> 0b2df292

            if (cost) {
                const Box& tbx = pti.tilebox();
                wt = (amrex::second() - wt) / tbx.d_numPts();
                Array4<Real> const& costarr = cost->array(pti);
                amrex::ParallelFor(tbx,
                                   [=] AMREX_GPU_DEVICE (int i, int j, int k) noexcept
                                   {
                                       costarr(i,j,k) += wt;
                                   });
            }
        }
    }
}

void
PhysicalParticleContainer::Evolve (int lev,
                                   const MultiFab& Ex, const MultiFab& Ey, const MultiFab& Ez,
                                   const MultiFab& Bx, const MultiFab& By, const MultiFab& Bz,
                                   MultiFab& jx, MultiFab& jy, MultiFab& jz,
                                   MultiFab* cjx, MultiFab* cjy, MultiFab* cjz,
                                   MultiFab* rho, MultiFab* crho,
                                   const MultiFab* cEx, const MultiFab* cEy, const MultiFab* cEz,
                                   const MultiFab* cBx, const MultiFab* cBy, const MultiFab* cBz,
                                   Real t, Real dt)
{
    BL_PROFILE("PPC::Evolve()");
    BL_PROFILE_VAR_NS("PPC::Evolve::Copy", blp_copy);
    BL_PROFILE_VAR_NS("PPC::FieldGather", blp_fg);
    BL_PROFILE_VAR_NS("PPC::ParticlePush", blp_ppc_pp);
    BL_PROFILE_VAR_NS("PPC::Evolve::partition", blp_partition);

    const std::array<Real,3>& dx = WarpX::CellSize(lev);
    const std::array<Real,3>& cdx = WarpX::CellSize(std::max(lev-1,0));

    // Get instances of NCI Godfrey filters
    const auto& nci_godfrey_filter_exeybz = WarpX::GetInstance().nci_godfrey_filter_exeybz;
    const auto& nci_godfrey_filter_bxbyez = WarpX::GetInstance().nci_godfrey_filter_bxbyez;

    BL_ASSERT(OnSameGrids(lev,jx));

    MultiFab* cost = WarpX::getCosts(lev);

    const iMultiFab* current_masks = WarpX::CurrentBufferMasks(lev);
    const iMultiFab* gather_masks = WarpX::GatherBufferMasks(lev);

    bool has_buffer = cEx || cjx;

    if (WarpX::do_boosted_frame_diagnostic && do_boosted_frame_diags)
    {
        for (WarpXParIter pti(*this, lev); pti.isValid(); ++pti)
        {
            const auto np = pti.numParticles();
            const auto lev = pti.GetLevel();
            const auto index = pti.GetPairIndex();
            tmp_particle_data.resize(finestLevel()+1);
            for (int i = 0; i < TmpIdx::nattribs; ++i)
                tmp_particle_data[lev][index][i].resize(np);
        }
    }

#ifdef _OPENMP
#pragma omp parallel
#endif
    {
#ifdef _OPENMP
        int thread_num = omp_get_thread_num();
#else
        int thread_num = 0;
#endif

        FArrayBox filtered_Ex, filtered_Ey, filtered_Ez;
        FArrayBox filtered_Bx, filtered_By, filtered_Bz;
        std::vector<bool> inexflag;
        Vector<long> pid;
        RealVector tmp;
        ParticleVector particle_tmp;

        for (WarpXParIter pti(*this, lev); pti.isValid(); ++pti)
        {
            Real wt = amrex::second();

            const Box& box = pti.validbox();

            auto& attribs = pti.GetAttribs();

            auto&  wp = attribs[PIdx::w];
            auto& uxp = attribs[PIdx::ux];
            auto& uyp = attribs[PIdx::uy];
            auto& uzp = attribs[PIdx::uz];
            auto& Exp = attribs[PIdx::Ex];
            auto& Eyp = attribs[PIdx::Ey];
            auto& Ezp = attribs[PIdx::Ez];
            auto& Bxp = attribs[PIdx::Bx];
            auto& Byp = attribs[PIdx::By];
            auto& Bzp = attribs[PIdx::Bz];

            const long np = pti.numParticles();

            // Data on the grid
            FArrayBox const* exfab = &(Ex[pti]);
            FArrayBox const* eyfab = &(Ey[pti]);
            FArrayBox const* ezfab = &(Ez[pti]);
            FArrayBox const* bxfab = &(Bx[pti]);
            FArrayBox const* byfab = &(By[pti]);
            FArrayBox const* bzfab = &(Bz[pti]);

            Elixir exeli, eyeli, ezeli, bxeli, byeli, bzeli;
            if (WarpX::use_fdtd_nci_corr)
            {
#if (AMREX_SPACEDIM == 2)
                const Box& tbox = amrex::grow(pti.tilebox(),{static_cast<int>(WarpX::nox),
                            static_cast<int>(WarpX::noz)});
#else
                const Box& tbox = amrex::grow(pti.tilebox(),{static_cast<int>(WarpX::nox),
                            static_cast<int>(WarpX::noy),
                            static_cast<int>(WarpX::noz)});
#endif

                // Filter Ex (Both 2D and 3D)
                filtered_Ex.resize(amrex::convert(tbox,WarpX::Ex_nodal_flag));
                // Safeguard for GPU
                exeli = filtered_Ex.elixir();
                // Apply filter on Ex, result stored in filtered_Ex
                nci_godfrey_filter_exeybz[lev]->ApplyStencil(filtered_Ex, Ex[pti], filtered_Ex.box());
                // Update exfab reference
                exfab = &filtered_Ex;

                // Filter Ez
                filtered_Ez.resize(amrex::convert(tbox,WarpX::Ez_nodal_flag));
                ezeli = filtered_Ez.elixir();
                nci_godfrey_filter_bxbyez[lev]->ApplyStencil(filtered_Ez, Ez[pti], filtered_Ez.box());
                ezfab = &filtered_Ez;

                // Filter By
                filtered_By.resize(amrex::convert(tbox,WarpX::By_nodal_flag));
                byeli = filtered_By.elixir();
                nci_godfrey_filter_bxbyez[lev]->ApplyStencil(filtered_By, By[pti], filtered_By.box());
                byfab = &filtered_By;
#if (AMREX_SPACEDIM == 3)
                // Filter Ey
                filtered_Ey.resize(amrex::convert(tbox,WarpX::Ey_nodal_flag));
                eyeli = filtered_Ey.elixir();
                nci_godfrey_filter_exeybz[lev]->ApplyStencil(filtered_Ey, Ey[pti], filtered_Ey.box());
                eyfab = &filtered_Ey;

                // Filter Bx
                filtered_Bx.resize(amrex::convert(tbox,WarpX::Bx_nodal_flag));
                bxeli = filtered_Bx.elixir();
                nci_godfrey_filter_bxbyez[lev]->ApplyStencil(filtered_Bx, Bx[pti], filtered_Bx.box());
                bxfab = &filtered_Bx;

                // Filter Bz
                filtered_Bz.resize(amrex::convert(tbox,WarpX::Bz_nodal_flag));
                bzeli = filtered_Bz.elixir();
                nci_godfrey_filter_exeybz[lev]->ApplyStencil(filtered_Bz, Bz[pti], filtered_Bz.box());
                bzfab = &filtered_Bz;
#endif
            }

            Exp.assign(np,0.0);
            Eyp.assign(np,0.0);
            Ezp.assign(np,0.0);
            Bxp.assign(np,WarpX::B_external[0]);
            Byp.assign(np,WarpX::B_external[1]);
            Bzp.assign(np,WarpX::B_external[2]);

            m_giv[thread_num].resize(np);

            long nfine_current = np;
            long nfine_gather = np;
            if (has_buffer && !do_not_push)
            {
                BL_PROFILE_VAR_START(blp_partition);
                inexflag.resize(np);
                auto& aos = pti.GetArrayOfStructs();
                // We need to partition the large buffer first
                iMultiFab const* bmasks = (WarpX::n_field_gather_buffer >= WarpX::n_current_deposition_buffer) ?
                    gather_masks : current_masks;
                int i = 0;
                const auto& msk = (*bmasks)[pti];
                for (const auto& p : aos) {
                    const IntVect& iv = Index(p, lev);
                    inexflag[i++] = msk(iv);
                }

                pid.resize(np);
                std::iota(pid.begin(), pid.end(), 0L);

                auto sep = std::stable_partition(pid.begin(), pid.end(),
                                                 [&inexflag](long id) { return inexflag[id]; });

                if (WarpX::n_current_deposition_buffer == WarpX::n_field_gather_buffer) {
                    nfine_current = nfine_gather = std::distance(pid.begin(), sep);
                } else if (sep != pid.end()) {
                    int n_buf;
                    if (bmasks == gather_masks) {
                        nfine_gather = std::distance(pid.begin(), sep);
                        bmasks = current_masks;
                        n_buf = WarpX::n_current_deposition_buffer;
                    } else {
                        nfine_current = std::distance(pid.begin(), sep);
                        bmasks = gather_masks;
                        n_buf = WarpX::n_field_gather_buffer;
                    }
                    if (n_buf > 0)
                    {
                        const auto& msk2 = (*bmasks)[pti];
                        for (auto it = sep; it != pid.end(); ++it) {
                            const long id = *it;
                            const IntVect& iv = Index(aos[id], lev);
                            inexflag[id] = msk2(iv);
                        }

                        auto sep2 = std::stable_partition(sep, pid.end(),
                                                          [&inexflag](long id) {return inexflag[id];});
                        if (bmasks == gather_masks) {
                            nfine_gather = std::distance(pid.begin(), sep2);
                        } else {
                            nfine_current = std::distance(pid.begin(), sep2);
                        }
                    }
                }

                if (deposit_on_main_grid && lev > 0) {
                    nfine_current = 0;
                }

                if (nfine_current != np || nfine_gather != np)
                {
                    particle_tmp.resize(np);
                    for (long ip = 0; ip < np; ++ip) {
                        particle_tmp[ip] = aos[pid[ip]];
                    }
                    std::swap(aos(), particle_tmp);

                    tmp.resize(np);
                    for (long ip = 0; ip < np; ++ip) {
                        tmp[ip] = wp[pid[ip]];
                    }
                    std::swap(wp, tmp);

                    for (long ip = 0; ip < np; ++ip) {
                        tmp[ip] = uxp[pid[ip]];
                    }
                    std::swap(uxp, tmp);

                    for (long ip = 0; ip < np; ++ip) {
                        tmp[ip] = uyp[pid[ip]];
                    }
                    std::swap(uyp, tmp);

                    for (long ip = 0; ip < np; ++ip) {
                        tmp[ip] = uzp[pid[ip]];
                    }
                    std::swap(uzp, tmp);
                }
                BL_PROFILE_VAR_STOP(blp_partition);
            }

            const long np_current = (cjx) ? nfine_current : np;

            //
            // copy data from particle container to temp arrays
            //
            BL_PROFILE_VAR_START(blp_copy);
            pti.GetPosition(m_xp[thread_num], m_yp[thread_num], m_zp[thread_num]);
            BL_PROFILE_VAR_STOP(blp_copy);

            if (rho) {
                // Deposit charge before particle push, in component 0 of MultiFab rho.
                int* AMREX_RESTRICT ion_lev;
                if (do_field_ionization){
                    ion_lev = pti.GetiAttribs(particle_icomps["ionization_level"]).dataPtr();
                } else {
                    ion_lev = nullptr;
                }
                DepositCharge(pti, wp, ion_lev, rho, 0, 0,
                              np_current, thread_num, lev, lev);
                if (has_buffer){
                    DepositCharge(pti, wp, ion_lev, crho, 0, np_current,
                                  np-np_current, thread_num, lev, lev-1);
                }
            }

            if (! do_not_push)
            {
                const long np_gather = (cEx) ? nfine_gather : np;

                int e_is_nodal = Ex.is_nodal() and Ey.is_nodal() and Ez.is_nodal();

                //
                // Field Gather of Aux Data (i.e., the full solution)
                //
                BL_PROFILE_VAR_START(blp_fg);
                FieldGather(pti, Exp, Eyp, Ezp, Bxp, Byp, Bzp,
<<<<<<< HEAD
                            exfab, eyfab, ezfab, bxfab, byfab, bzfab,
                            Ex.nGrow(), e_is_nodal, 0, np_gather, thread_num, lev, lev);
=======
                            exfab, eyfab, ezfab, bxfab, byfab, bzfab, 
                            Ex.nGrow(), e_is_nodal,
                            0, np_gather, thread_num, lev, lev);
>>>>>>> 0b2df292

                if (np_gather < np)
                {
                    const IntVect& ref_ratio = WarpX::RefRatio(lev-1);
                    const Box& cbox = amrex::coarsen(box,ref_ratio);

                    // Data on the grid
                    FArrayBox const* cexfab = &(*cEx)[pti];
                    FArrayBox const* ceyfab = &(*cEy)[pti];
                    FArrayBox const* cezfab = &(*cEz)[pti];
                    FArrayBox const* cbxfab = &(*cBx)[pti];
                    FArrayBox const* cbyfab = &(*cBy)[pti];
                    FArrayBox const* cbzfab = &(*cBz)[pti];

                    if (WarpX::use_fdtd_nci_corr)
                    {
#if (AMREX_SPACEDIM == 2)
                        const Box& tbox = amrex::grow(cbox,{static_cast<int>(WarpX::nox),
                                    static_cast<int>(WarpX::noz)});
#else
                        const Box& tbox = amrex::grow(cbox,{static_cast<int>(WarpX::nox),
                                    static_cast<int>(WarpX::noy),
                                    static_cast<int>(WarpX::noz)});
#endif

                        // Filter Ex (both 2D and 3D)
                        filtered_Ex.resize(amrex::convert(tbox,WarpX::Ex_nodal_flag));
                        // Safeguard for GPU
                        exeli = filtered_Ex.elixir();
                        // Apply filter on Ex, result stored in filtered_Ex
                        nci_godfrey_filter_exeybz[lev-1]->ApplyStencil(filtered_Ex, (*cEx)[pti], filtered_Ex.box());
                        // Update exfab reference
                        cexfab = &filtered_Ex;

                        // Filter Ez
                        filtered_Ez.resize(amrex::convert(tbox,WarpX::Ez_nodal_flag));
                        ezeli = filtered_Ez.elixir();
                        nci_godfrey_filter_bxbyez[lev-1]->ApplyStencil(filtered_Ez, (*cEz)[pti], filtered_Ez.box());
                        cezfab = &filtered_Ez;

                        // Filter By
                        filtered_By.resize(amrex::convert(tbox,WarpX::By_nodal_flag));
                        byeli = filtered_By.elixir();
                        nci_godfrey_filter_bxbyez[lev-1]->ApplyStencil(filtered_By, (*cBy)[pti], filtered_By.box());
                        cbyfab = &filtered_By;
#if (AMREX_SPACEDIM == 3)
                        // Filter Ey
                        filtered_Ey.resize(amrex::convert(tbox,WarpX::Ey_nodal_flag));
                        eyeli = filtered_Ey.elixir();
                        nci_godfrey_filter_exeybz[lev-1]->ApplyStencil(filtered_Ey, (*cEy)[pti], filtered_Ey.box());
                        ceyfab = &filtered_Ey;

                        // Filter Bx
                        filtered_Bx.resize(amrex::convert(tbox,WarpX::Bx_nodal_flag));
                        bxeli = filtered_Bx.elixir();
                        nci_godfrey_filter_bxbyez[lev-1]->ApplyStencil(filtered_Bx, (*cBx)[pti], filtered_Bx.box());
                        cbxfab = &filtered_Bx;

                        // Filter Bz
                        filtered_Bz.resize(amrex::convert(tbox,WarpX::Bz_nodal_flag));
                        bzeli = filtered_Bz.elixir();
                        nci_godfrey_filter_exeybz[lev-1]->ApplyStencil(filtered_Bz, (*cBz)[pti], filtered_Bz.box());
                        cbzfab = &filtered_Bz;
#endif
                    }

                    // Field gather for particles in gather buffers
                    e_is_nodal = cEx->is_nodal() and cEy->is_nodal() and cEz->is_nodal();
                    FieldGather(pti, Exp, Eyp, Ezp, Bxp, Byp, Bzp,
                                cexfab, ceyfab, cezfab,
                                cbxfab, cbyfab, cbzfab,
                                cEx->nGrow(), e_is_nodal,
                                nfine_gather, np-nfine_gather,
                                thread_num, lev, lev-1);
                }

                BL_PROFILE_VAR_STOP(blp_fg);

                //
                // Particle Push
                //
                BL_PROFILE_VAR_START(blp_ppc_pp);
                PushPX(pti, m_xp[thread_num], m_yp[thread_num], m_zp[thread_num],
                       m_giv[thread_num], dt);
                BL_PROFILE_VAR_STOP(blp_ppc_pp);

                //
                // Current Deposition
                //

                int* AMREX_RESTRICT ion_lev;
                if (do_field_ionization){
                    ion_lev = pti.GetiAttribs(particle_icomps["ionization_level"]).dataPtr();
                } else {
                    ion_lev = nullptr;
                }

                // Deposit inside domains
                DepositCurrent(pti, wp, uxp, uyp, uzp, ion_lev, &jx, &jy, &jz,
                               0, np_current, thread_num,
                               lev, lev, dt);
                if (has_buffer){
                    // Deposit in buffers
                    DepositCurrent(pti, wp, uxp, uyp, uzp, ion_lev, cjx, cjy, cjz,
                                   np_current, np-np_current, thread_num,
                                   lev, lev-1, dt);
                }


                //
                // copy particle data back
                //
                BL_PROFILE_VAR_START(blp_copy);
                pti.SetPosition(m_xp[thread_num], m_yp[thread_num], m_zp[thread_num]);
                BL_PROFILE_VAR_STOP(blp_copy);
            }

            if (rho) {
                // Deposit charge after particle push, in component 1 of MultiFab rho.
                int* AMREX_RESTRICT ion_lev;
                if (do_field_ionization){
                    ion_lev = pti.GetiAttribs(particle_icomps["ionization_level"]).dataPtr();
                } else {
                    ion_lev = nullptr;
                }
                DepositCharge(pti, wp, ion_lev, rho, 1, 0,
                              np_current, thread_num, lev, lev);
                if (has_buffer){
                    DepositCharge(pti, wp, ion_lev, crho, 1, np_current,
                                  np-np_current, thread_num, lev, lev-1);
                }
            }

            if (cost) {
                const Box& tbx = pti.tilebox();
                wt = (amrex::second() - wt) / tbx.d_numPts();
                Array4<Real> const& costarr = cost->array(pti);
                amrex::ParallelFor(tbx,
                                   [=] AMREX_GPU_DEVICE (int i, int j, int k) noexcept
                                   {
                                       costarr(i,j,k) += wt;
                                   });
            }
        }
    }
    // Split particles
    if (do_splitting){ SplitParticles(lev); }
}

// Loop over all particles in the particle container and
// split particles tagged with p.id()=DoSplitParticleID
void
PhysicalParticleContainer::SplitParticles(int lev)
{
    auto& mypc = WarpX::GetInstance().GetPartContainer();
    auto& pctmp_split = mypc.GetPCtmp();
    Cuda::ManagedDeviceVector<Real> xp, yp, zp;
    RealVector psplit_x, psplit_y, psplit_z, psplit_w;
    RealVector psplit_ux, psplit_uy, psplit_uz;
    long np_split_to_add = 0;
    long np_split;
    if(split_type==0)
    {
        np_split = pow(2, AMREX_SPACEDIM);
    } else {
        np_split = 2*AMREX_SPACEDIM;
    }

    // Loop over particle interator
    for (WarpXParIter pti(*this, lev); pti.isValid(); ++pti)
    {
        pti.GetPosition(xp, yp, zp);
        const std::array<Real,3>& dx = WarpX::CellSize(lev);
        // particle Array Of Structs data
        auto& particles = pti.GetArrayOfStructs();
        // particle Struct Of Arrays data
        auto& attribs = pti.GetAttribs();
        auto& wp  = attribs[PIdx::w ];
        auto& uxp = attribs[PIdx::ux];
        auto& uyp = attribs[PIdx::uy];
        auto& uzp = attribs[PIdx::uz];
        const long np = pti.numParticles();
        for(int i=0; i<np; i++){
            auto& p = particles[i];
            if (p.id() == DoSplitParticleID){
                // If particle is tagged, split it and put the
                // split particles in local arrays psplit_x etc.
                np_split_to_add += np_split;
#if (AMREX_SPACEDIM==2)
                if (split_type==0){
                    // Split particle in two along each axis
                    // 4 particles in 2d
                    for (int ishift = -1; ishift < 2; ishift +=2 ){
                        for (int kshift = -1; kshift < 2; kshift +=2 ){
                            // Add one particle with offset in x and z
                            psplit_x.push_back( xp[i] + ishift*dx[0]/2 );
                            psplit_y.push_back( yp[i] );
                            psplit_z.push_back( zp[i] + kshift*dx[2]/2 );
                            psplit_ux.push_back( uxp[i] );
                            psplit_uy.push_back( uyp[i] );
                            psplit_uz.push_back( uzp[i] );
                            psplit_w.push_back( wp[i]/np_split );
                        }
                    }
                } else {
                    // Split particle in two along each diagonal
                    // 4 particles in 2d
                    for (int ishift = -1; ishift < 2; ishift +=2 ){
                        // Add one particle with offset in x
                        psplit_x.push_back( xp[i] + ishift*dx[0]/2 );
                        psplit_y.push_back( yp[i] );
                        psplit_z.push_back( zp[i] );
                        psplit_ux.push_back( uxp[i] );
                        psplit_uy.push_back( uyp[i] );
                        psplit_uz.push_back( uzp[i] );
                        psplit_w.push_back( wp[i]/np_split );
                        // Add one particle with offset in z
                        psplit_x.push_back( xp[i] );
                        psplit_y.push_back( yp[i] );
                        psplit_z.push_back( zp[i] + ishift*dx[2]/2 );
                        psplit_ux.push_back( uxp[i] );
                        psplit_uy.push_back( uyp[i] );
                        psplit_uz.push_back( uzp[i] );
                        psplit_w.push_back( wp[i]/np_split );
                    }
                }
#elif (AMREX_SPACEDIM==3)
                if (split_type==0){
                    // Split particle in two along each axis
                    // 6 particles in 2d
                    for (int ishift = -1; ishift < 2; ishift +=2 ){
                        for (int jshift = -1; jshift < 2; jshift +=2 ){
                            for (int kshift = -1; kshift < 2; kshift +=2 ){
                                // Add one particle with offset in x, y and z
                                psplit_x.push_back( xp[i] + ishift*dx[0]/2 );
                                psplit_y.push_back( yp[i] + jshift*dx[1]/2 );
                                psplit_z.push_back( zp[i] + jshift*dx[2]/2 );
                                psplit_ux.push_back( uxp[i] );
                                psplit_uy.push_back( uyp[i] );
                                psplit_uz.push_back( uzp[i] );
                                psplit_w.push_back( wp[i]/np_split );
                            }
                        }
                    }
                } else {
                    // Split particle in two along each diagonal
                    // 8 particles in 3d
                    for (int ishift = -1; ishift < 2; ishift +=2 ){
                        // Add one particle with offset in x
                        psplit_x.push_back( xp[i] + ishift*dx[0]/2 );
                        psplit_y.push_back( yp[i] );
                        psplit_z.push_back( zp[i] );
                        psplit_ux.push_back( uxp[i] );
                        psplit_uy.push_back( uyp[i] );
                        psplit_uz.push_back( uzp[i] );
                        psplit_w.push_back( wp[i]/np_split );
                        // Add one particle with offset in y
                        psplit_x.push_back( xp[i] );
                        psplit_y.push_back( yp[i] + ishift*dx[1]/2 );
                        psplit_z.push_back( zp[i] );
                        psplit_ux.push_back( uxp[i] );
                        psplit_uy.push_back( uyp[i] );
                        psplit_uz.push_back( uzp[i] );
                        psplit_w.push_back( wp[i]/np_split );
                        // Add one particle with offset in z
                        psplit_x.push_back( xp[i] );
                        psplit_y.push_back( yp[i] );
                        psplit_z.push_back( zp[i] + ishift*dx[2]/2 );
                        psplit_ux.push_back( uxp[i] );
                        psplit_uy.push_back( uyp[i] );
                        psplit_uz.push_back( uzp[i] );
                        psplit_w.push_back( wp[i]/np_split );
                    }
                }
#endif
                // invalidate the particle
                p.m_idata.id = -p.m_idata.id;
            }
        }
    }
	// Add local arrays psplit_x etc. to the temporary
	// particle container pctmp_split. Split particles
	// are tagged with p.id()=NoSplitParticleID so that
	// they are not re-split when entering a higher level
	// AddNParticles calls Redistribute, so that particles
	// in pctmp_split are in the proper grids and tiles
	pctmp_split.AddNParticles(lev,
                              np_split_to_add,
                              psplit_x.dataPtr(),
                              psplit_y.dataPtr(),
                              psplit_z.dataPtr(),
                              psplit_ux.dataPtr(),
                              psplit_uy.dataPtr(),
                              psplit_uz.dataPtr(),
                              1,
                              psplit_w.dataPtr(),
                              1, NoSplitParticleID);
	// Copy particles from tmp to current particle container
    addParticles(pctmp_split,1);
	// Clear tmp container
    pctmp_split.clearParticles();
}

void
PhysicalParticleContainer::PushPX(WarpXParIter& pti,
                                  Cuda::ManagedDeviceVector<Real>& xp,
                                  Cuda::ManagedDeviceVector<Real>& yp,
                                  Cuda::ManagedDeviceVector<Real>& zp,
                                  Cuda::ManagedDeviceVector<Real>& giv,
                                  Real dt)
{

    // This wraps the momentum and position advance so that inheritors can modify the call.
    auto& attribs = pti.GetAttribs();
    // Extract pointers to the different particle quantities
    Real* const AMREX_RESTRICT x = xp.dataPtr();
    Real* const AMREX_RESTRICT y = yp.dataPtr();
    Real* const AMREX_RESTRICT z = zp.dataPtr();
    Real* const AMREX_RESTRICT gi = giv.dataPtr();
    Real* const AMREX_RESTRICT ux = attribs[PIdx::ux].dataPtr();
    Real* const AMREX_RESTRICT uy = attribs[PIdx::uy].dataPtr();
    Real* const AMREX_RESTRICT uz = attribs[PIdx::uz].dataPtr();
    const Real* const AMREX_RESTRICT Ex = attribs[PIdx::Ex].dataPtr();
    const Real* const AMREX_RESTRICT Ey = attribs[PIdx::Ey].dataPtr();
    const Real* const AMREX_RESTRICT Ez = attribs[PIdx::Ez].dataPtr();
    const Real* const AMREX_RESTRICT Bx = attribs[PIdx::Bx].dataPtr();
    const Real* const AMREX_RESTRICT By = attribs[PIdx::By].dataPtr();
    const Real* const AMREX_RESTRICT Bz = attribs[PIdx::Bz].dataPtr();

    if (WarpX::do_boosted_frame_diagnostic && do_boosted_frame_diags)
    {
        copy_attribs(pti, x, y, z);
    }

    int* AMREX_RESTRICT ion_lev = nullptr;
    if (do_field_ionization){
        ion_lev = pti.GetiAttribs(particle_icomps["ionization_level"]).dataPtr();
    }

    // Loop over the particles and update their momentum
    const Real q = this->charge;
    const Real m = this-> mass;
    if (WarpX::particle_pusher_algo == ParticlePusherAlgo::Boris){
        amrex::ParallelFor(
            pti.numParticles(),
            [=] AMREX_GPU_DEVICE (long i) {
                Real qp = q;
                if (ion_lev){ qp *= ion_lev[i]; }
                UpdateMomentumBoris( ux[i], uy[i], uz[i], gi[i],
                                     Ex[i], Ey[i], Ez[i], Bx[i],
                                     By[i], Bz[i], qp, m, dt);
                UpdatePosition( x[i], y[i], z[i],
                      ux[i], uy[i], uz[i], dt );
            }
        );
    } else if (WarpX::particle_pusher_algo == ParticlePusherAlgo::Vay) {
        amrex::ParallelFor(
            pti.numParticles(),
            [=] AMREX_GPU_DEVICE (long i) {
                Real qp = q;
                if (ion_lev){ qp *= ion_lev[i]; }
                UpdateMomentumVay( ux[i], uy[i], uz[i], gi[i],
                                   Ex[i], Ey[i], Ez[i], Bx[i],
                                   By[i], Bz[i], qp, m, dt);
                UpdatePosition( x[i], y[i], z[i],
                                ux[i], uy[i], uz[i], dt );
            }
        );
    } else {
      amrex::Abort("Unknown particle pusher");
    };
}

void
PhysicalParticleContainer::PushP (int lev, Real dt,
                                  const MultiFab& Ex, const MultiFab& Ey, const MultiFab& Ez,
                                  const MultiFab& Bx, const MultiFab& By, const MultiFab& Bz)
{
    BL_PROFILE("PhysicalParticleContainer::PushP");

    if (do_not_push) return;

    const std::array<Real,3>& dx = WarpX::CellSize(lev);

#ifdef _OPENMP
#pragma omp parallel
#endif
    {
#ifdef _OPENMP
        int thread_num = omp_get_thread_num();
#else
        int thread_num = 0;
#endif
        for (WarpXParIter pti(*this, lev); pti.isValid(); ++pti)
        {
            const Box& box = pti.validbox();

            auto& attribs = pti.GetAttribs();

            auto& Exp = attribs[PIdx::Ex];
            auto& Eyp = attribs[PIdx::Ey];
            auto& Ezp = attribs[PIdx::Ez];
            auto& Bxp = attribs[PIdx::Bx];
            auto& Byp = attribs[PIdx::By];
            auto& Bzp = attribs[PIdx::Bz];

            const long np = pti.numParticles();

            // Data on the grid
            const FArrayBox& exfab = Ex[pti];
            const FArrayBox& eyfab = Ey[pti];
            const FArrayBox& ezfab = Ez[pti];
            const FArrayBox& bxfab = Bx[pti];
            const FArrayBox& byfab = By[pti];
            const FArrayBox& bzfab = Bz[pti];

            Exp.assign(np,0.0);
            Eyp.assign(np,0.0);
            Ezp.assign(np,0.0);
            Bxp.assign(np,WarpX::B_external[0]);
            Byp.assign(np,WarpX::B_external[1]);
            Bzp.assign(np,WarpX::B_external[2]);

            m_giv[thread_num].resize(np);

            //
            // copy data from particle container to temp arrays
            //
            pti.GetPosition(m_xp[thread_num], m_yp[thread_num], m_zp[thread_num]);

            int e_is_nodal = Ex.is_nodal() and Ey.is_nodal() and Ez.is_nodal();
            FieldGather(pti, Exp, Eyp, Ezp, Bxp, Byp, Bzp,
<<<<<<< HEAD
                        &exfab, &eyfab, &ezfab, &bxfab, &byfab, &bzfab,
                        Ex.nGrow(), e_is_nodal, 0, np, thread_num, lev, lev);
=======
                        &exfab, &eyfab, &ezfab, &bxfab, &byfab, &bzfab, 
                        Ex.nGrow(), e_is_nodal,
                        0, np, thread_num, lev, lev);
>>>>>>> 0b2df292

            // This wraps the momentum advance so that inheritors can modify the call.
            // Extract pointers to the different particle quantities
            Real* const AMREX_RESTRICT gi = m_giv[thread_num].dataPtr();
            Real* const AMREX_RESTRICT ux = attribs[PIdx::ux].dataPtr();
            Real* const AMREX_RESTRICT uy = attribs[PIdx::uy].dataPtr();
            Real* const AMREX_RESTRICT uz = attribs[PIdx::uz].dataPtr();
            const Real* const AMREX_RESTRICT Expp = Exp.dataPtr();
            const Real* const AMREX_RESTRICT Eypp = Eyp.dataPtr();
            const Real* const AMREX_RESTRICT Ezpp = Ezp.dataPtr();
            const Real* const AMREX_RESTRICT Bxpp = Bxp.dataPtr();
            const Real* const AMREX_RESTRICT Bypp = Byp.dataPtr();
            const Real* const AMREX_RESTRICT Bzpp = Bzp.dataPtr();

            // Loop over the particles and update their momentum
            const Real q = this->charge;
            const Real m = this-> mass;
            if (WarpX::particle_pusher_algo == ParticlePusherAlgo::Boris){
                amrex::ParallelFor( pti.numParticles(),
                    [=] AMREX_GPU_DEVICE (long i) {
                        UpdateMomentumBoris( ux[i], uy[i], uz[i], gi[i],
                              Expp[i], Eypp[i], Ezpp[i], Bxpp[i], Bypp[i], Bzpp[i], q, m, dt);
                    }
                );
            } else if (WarpX::particle_pusher_algo == ParticlePusherAlgo::Vay) {
                amrex::ParallelFor( pti.numParticles(),
                    [=] AMREX_GPU_DEVICE (long i) {
                        UpdateMomentumVay( ux[i], uy[i], uz[i], gi[i],
                              Expp[i], Eypp[i], Ezpp[i], Bxpp[i], Bypp[i], Bzpp[i], q, m, dt);
                    }
                );
            } else {
              amrex::Abort("Unknown particle pusher");
            };
        }
    }
}

void PhysicalParticleContainer::copy_attribs(WarpXParIter& pti,const Real* xp,
                                             const Real* yp, const Real* zp)
{
    auto& attribs = pti.GetAttribs();
    Real* AMREX_RESTRICT uxp = attribs[PIdx::ux].dataPtr();
    Real* AMREX_RESTRICT uyp = attribs[PIdx::uy].dataPtr();
    Real* AMREX_RESTRICT uzp = attribs[PIdx::uz].dataPtr();

    const auto np = pti.numParticles();
    const auto lev = pti.GetLevel();
    const auto index = pti.GetPairIndex();
    Real* AMREX_RESTRICT xpold  = tmp_particle_data[lev][index][TmpIdx::xold ].dataPtr();
    Real* AMREX_RESTRICT ypold  = tmp_particle_data[lev][index][TmpIdx::yold ].dataPtr();
    Real* AMREX_RESTRICT zpold  = tmp_particle_data[lev][index][TmpIdx::zold ].dataPtr();
    Real* AMREX_RESTRICT uxpold = tmp_particle_data[lev][index][TmpIdx::uxold].dataPtr();
    Real* AMREX_RESTRICT uypold = tmp_particle_data[lev][index][TmpIdx::uyold].dataPtr();
    Real* AMREX_RESTRICT uzpold = tmp_particle_data[lev][index][TmpIdx::uzold].dataPtr();

    ParallelFor( np,
                 [=] AMREX_GPU_DEVICE (long i) {
                     xpold[i]=xp[i];
                     ypold[i]=yp[i];
                     zpold[i]=zp[i];

                     uxpold[i]=uxp[i];
                     uypold[i]=uyp[i];
                     uzpold[i]=uzp[i];
                 }
        );
}

void PhysicalParticleContainer::GetParticleSlice(const int direction, const Real z_old,
                                                 const Real z_new, const Real t_boost,
                                                 const Real t_lab, const Real dt,
                                                 DiagnosticParticles& diagnostic_particles)
{
    BL_PROFILE("PhysicalParticleContainer::GetParticleSlice");

    // Assume that the boost in the positive z direction.
#if (AMREX_SPACEDIM == 2)
    AMREX_ALWAYS_ASSERT(direction == 1);
#else
    AMREX_ALWAYS_ASSERT(direction == 2);
#endif

    // Note the the slice should always move in the negative boost direction.
    AMREX_ALWAYS_ASSERT(z_new < z_old);

    AMREX_ALWAYS_ASSERT(do_boosted_frame_diags == 1);

    const int nlevs = std::max(0, finestLevel()+1);

    // we figure out a box for coarse-grained rejection. If the RealBox corresponding to a
    // given tile doesn't intersect with this, there is no need to check any particles.
    const Real* base_dx = Geom(0).CellSize();
    const Real z_min = z_new - base_dx[direction];
    const Real z_max = z_old + base_dx[direction];

    RealBox slice_box = Geom(0).ProbDomain();
    slice_box.setLo(direction, z_min);
    slice_box.setHi(direction, z_max);

    diagnostic_particles.resize(finestLevel()+1);

    for (int lev = 0; lev < nlevs; ++lev) {

        const Real* dx  = Geom(lev).CellSize();
        const Real* plo = Geom(lev).ProbLo();

        // first we touch each map entry in serial
        for (WarpXParIter pti(*this, lev); pti.isValid(); ++pti)
        {
            auto index = std::make_pair(pti.index(), pti.LocalTileIndex());
            diagnostic_particles[lev][index];
        }

#ifdef _OPENMP
#pragma omp parallel
#endif
        {
            RealVector xp_new, yp_new, zp_new;

            for (WarpXParIter pti(*this, lev); pti.isValid(); ++pti)
            {
                const Box& box = pti.validbox();

                auto index = std::make_pair(pti.index(), pti.LocalTileIndex());

                const RealBox tile_real_box(box, dx, plo);

                if ( !slice_box.intersects(tile_real_box) ) continue;

                pti.GetPosition(xp_new, yp_new, zp_new);

                auto& attribs = pti.GetAttribs();

                auto& wp = attribs[PIdx::w ];

                auto& uxp_new = attribs[PIdx::ux   ];
                auto& uyp_new = attribs[PIdx::uy   ];
                auto& uzp_new = attribs[PIdx::uz   ];

                auto&  xp_old = tmp_particle_data[lev][index][TmpIdx::xold];
                auto&  yp_old = tmp_particle_data[lev][index][TmpIdx::yold];
                auto&  zp_old = tmp_particle_data[lev][index][TmpIdx::zold];
                auto& uxp_old = tmp_particle_data[lev][index][TmpIdx::uxold];
                auto& uyp_old = tmp_particle_data[lev][index][TmpIdx::uyold];
                auto& uzp_old = tmp_particle_data[lev][index][TmpIdx::uzold];

                const long np = pti.numParticles();

                Real uzfrm = -WarpX::gamma_boost*WarpX::beta_boost*PhysConst::c;
                Real inv_c2 = 1.0/PhysConst::c/PhysConst::c;

                for (long i = 0; i < np; ++i) {

                    // if the particle did not cross the plane of z_boost in the last
                    // timestep, skip it.
                    if ( not (((zp_new[i] >= z_new) && (zp_old[i] <= z_old)) ||
                              ((zp_new[i] <= z_new) && (zp_old[i] >= z_old))) ) continue;

                    // Lorentz transform particles to lab frame
                    Real gamma_new_p = std::sqrt(1.0 + inv_c2*(uxp_new[i]*uxp_new[i] + uyp_new[i]*uyp_new[i] + uzp_new[i]*uzp_new[i]));
                    Real t_new_p = WarpX::gamma_boost*t_boost - uzfrm*zp_new[i]*inv_c2;
                    Real z_new_p = WarpX::gamma_boost*(zp_new[i] + WarpX::beta_boost*PhysConst::c*t_boost);
                    Real uz_new_p = WarpX::gamma_boost*uzp_new[i] - gamma_new_p*uzfrm;

                    Real gamma_old_p = std::sqrt(1.0 + inv_c2*(uxp_old[i]*uxp_old[i] + uyp_old[i]*uyp_old[i] + uzp_old[i]*uzp_old[i]));
                    Real t_old_p = WarpX::gamma_boost*(t_boost - dt) - uzfrm*zp_old[i]*inv_c2;
                    Real z_old_p = WarpX::gamma_boost*(zp_old[i] + WarpX::beta_boost*PhysConst::c*(t_boost-dt));
                    Real uz_old_p = WarpX::gamma_boost*uzp_old[i] - gamma_old_p*uzfrm;

                    // interpolate in time to t_lab
                    Real weight_old = (t_new_p - t_lab) / (t_new_p - t_old_p);
                    Real weight_new = (t_lab - t_old_p) / (t_new_p - t_old_p);

                    Real xp = xp_old[i]*weight_old + xp_new[i]*weight_new;
                    Real yp = yp_old[i]*weight_old + yp_new[i]*weight_new;
                    Real zp = z_old_p  *weight_old + z_new_p  *weight_new;

                    Real uxp = uxp_old[i]*weight_old + uxp_new[i]*weight_new;
                    Real uyp = uyp_old[i]*weight_old + uyp_new[i]*weight_new;
                    Real uzp = uz_old_p  *weight_old + uz_new_p  *weight_new;

                    diagnostic_particles[lev][index].GetRealData(DiagIdx::w).push_back(wp[i]);

                    diagnostic_particles[lev][index].GetRealData(DiagIdx::x).push_back(xp);
                    diagnostic_particles[lev][index].GetRealData(DiagIdx::y).push_back(yp);
                    diagnostic_particles[lev][index].GetRealData(DiagIdx::z).push_back(zp);

                    diagnostic_particles[lev][index].GetRealData(DiagIdx::ux).push_back(uxp);
                    diagnostic_particles[lev][index].GetRealData(DiagIdx::uy).push_back(uyp);
                    diagnostic_particles[lev][index].GetRealData(DiagIdx::uz).push_back(uzp);
                }
            }
        }
    }
}

/* \brief Inject particles during the simulation
 * \param injection_box: domain where particles should be injected.
 */
void
PhysicalParticleContainer::ContinuousInjection(const RealBox& injection_box)
{
    // Inject plasma on level 0. Paticles will be redistributed.
    const int lev=0;
    AddPlasma(lev, injection_box);
}

/* \brief Gather fields from FArrayBox exfab, eyfab, ezfab, bxfab, byfab,
 * bzfab into arrays of fields on particles Exp, Eyp, Ezp, Bxp, Byp, Bzp.
 * \param Exp-Bzp: fields on particles.
 * \param exfab-bzfab: FAB of electric and magnetic fields for particles in pti
 * \param ngE: number of guard cells for E
 * \param e_is_nodal: 0 if E is staggered, 1 if E is nodal
 * \param offset: index of first particle for which fields are gathered
 * \param np_to_gather: number of particles onto which fields are gathered
 * \param thread_num: if using OpenMP, thread number
 * \param lev: level on which particles are located
 * \param gather_lev: level from which particles gather fields (lev-1) for
          particles in buffers.
 */
void
PhysicalParticleContainer::FieldGather (WarpXParIter& pti,
                                        RealVector& Exp,
                                        RealVector& Eyp,
                                        RealVector& Ezp,
                                        RealVector& Bxp,
                                        RealVector& Byp,
                                        RealVector& Bzp,
                                        FArrayBox const * exfab,
                                        FArrayBox const * eyfab,
                                        FArrayBox const * ezfab,
                                        FArrayBox const * bxfab,
                                        FArrayBox const * byfab,
                                        FArrayBox const * bzfab,
                                        const int ngE, const int e_is_nodal,
                                        const long offset,
                                        const long np_to_gather,
                                        int thread_num,
                                        int lev,
                                        int gather_lev)
{
    AMREX_ALWAYS_ASSERT_WITH_MESSAGE((gather_lev==(lev-1)) ||
                                     (gather_lev==(lev  )),
                                     "Gather buffers only work for lev-1");

    // If no particles, do not do anything
    if (np_to_gather == 0) return;
    // Get cell size on gather_lev
    const std::array<Real,3>& dx = WarpX::CellSize(std::max(gather_lev,0));
    // Set staggering shift depending on e_is_nodal
    const Real stagger_shift = e_is_nodal ? 0.0 : 0.5;

    // Get box from which field is gathered.
    // If not gathering from the finest level, the box is coarsened.
    Box box;
    if (lev == gather_lev) {
        box = pti.tilebox();
    } else {
        const IntVect& ref_ratio = WarpX::RefRatio(gather_lev);
        box = amrex::coarsen(pti.tilebox(),ref_ratio);
    }

    // Add guard cells to the box.
    box.grow(ngE);

    const Array4<const Real>& ex_arr = exfab->array();
    const Array4<const Real>& ey_arr = eyfab->array();
    const Array4<const Real>& ez_arr = ezfab->array();
    const Array4<const Real>& bx_arr = bxfab->array();
    const Array4<const Real>& by_arr = byfab->array();
    const Array4<const Real>& bz_arr = bzfab->array();

    const Real * const AMREX_RESTRICT xp = m_xp[thread_num].dataPtr() + offset;
    const Real * const AMREX_RESTRICT zp = m_zp[thread_num].dataPtr() + offset;
    const Real * const AMREX_RESTRICT yp = m_yp[thread_num].dataPtr() + offset;

    // Lower corner of tile box physical domain
    const std::array<Real, 3>& xyzmin = WarpX::LowerCorner(box, gather_lev);

    const Dim3 lo = lbound(box);

    // Depending on l_lower_in_v and WarpX::nox, call
    // different versions of template function doGatherShapeN
    if (WarpX::l_lower_order_in_v){
        if        (WarpX::nox == 1){
            doGatherShapeN<1,1>(xp, yp, zp,
                                Exp.dataPtr() + offset, Eyp.dataPtr() + offset,
                                Ezp.dataPtr() + offset, Bxp.dataPtr() + offset,
                                Byp.dataPtr() + offset, Bzp.dataPtr() + offset,
                                ex_arr, ey_arr, ez_arr, bx_arr, by_arr, bz_arr,
                                np_to_gather, dx,
                                xyzmin, lo, stagger_shift, WarpX::n_rz_azimuthal_modes);
        } else if (WarpX::nox == 2){
            doGatherShapeN<2,1>(xp, yp, zp,
                                Exp.dataPtr() + offset, Eyp.dataPtr() + offset,
                                Ezp.dataPtr() + offset, Bxp.dataPtr() + offset,
                                Byp.dataPtr() + offset, Bzp.dataPtr() + offset,
                                ex_arr, ey_arr, ez_arr, bx_arr, by_arr, bz_arr,
                                np_to_gather, dx,
                                xyzmin, lo, stagger_shift, WarpX::n_rz_azimuthal_modes);
        } else if (WarpX::nox == 3){
            doGatherShapeN<3,1>(xp, yp, zp,
                                Exp.dataPtr() + offset, Eyp.dataPtr() + offset,
                                Ezp.dataPtr() + offset, Bxp.dataPtr() + offset,
                                Byp.dataPtr() + offset, Bzp.dataPtr() + offset,
                                ex_arr, ey_arr, ez_arr, bx_arr, by_arr, bz_arr,
                                np_to_gather, dx,
                                xyzmin, lo, stagger_shift, WarpX::n_rz_azimuthal_modes);
        }
    } else {
        if        (WarpX::nox == 1){
            doGatherShapeN<1,0>(xp, yp, zp,
                                Exp.dataPtr() + offset, Eyp.dataPtr() + offset,
                                Ezp.dataPtr() + offset, Bxp.dataPtr() + offset,
                                Byp.dataPtr() + offset, Bzp.dataPtr() + offset,
                                ex_arr, ey_arr, ez_arr, bx_arr, by_arr, bz_arr,
                                np_to_gather, dx,
                                xyzmin, lo, stagger_shift, WarpX::n_rz_azimuthal_modes);
        } else if (WarpX::nox == 2){
            doGatherShapeN<2,0>(xp, yp, zp,
                                Exp.dataPtr() + offset, Eyp.dataPtr() + offset,
                                Ezp.dataPtr() + offset, Bxp.dataPtr() + offset,
                                Byp.dataPtr() + offset, Bzp.dataPtr() + offset,
                                ex_arr, ey_arr, ez_arr, bx_arr, by_arr, bz_arr,
                                np_to_gather, dx,
                                xyzmin, lo, stagger_shift, WarpX::n_rz_azimuthal_modes);
        } else if (WarpX::nox == 3){
            doGatherShapeN<3,0>(xp, yp, zp,
                                Exp.dataPtr() + offset, Eyp.dataPtr() + offset,
                                Ezp.dataPtr() + offset, Bxp.dataPtr() + offset,
                                Byp.dataPtr() + offset, Bzp.dataPtr() + offset,
                                ex_arr, ey_arr, ez_arr, bx_arr, by_arr, bz_arr,
                                np_to_gather, dx,
                                xyzmin, lo, stagger_shift, WarpX::n_rz_azimuthal_modes);
        }
    }
}


void PhysicalParticleContainer::InitIonizationModule ()
{
    if (!do_field_ionization) return;
    ParmParse pp(species_name);
    if (charge != PhysConst::q_e){
        amrex::Warning(
            "charge != q_e for ionizable species: overriding user value and setting charge = q_e.");
        charge = PhysConst::q_e;
    }
    pp.query("ionization_initial_level", ionization_initial_level);
    pp.get("ionization_product_species", ionization_product_name);
    pp.get("physical_element", physical_element);
    // Add runtime integer component for ionization level
    AddIntComp("ionization_level");
    // Get atomic number and ionization energies from file
    int ion_element_id = ion_map_ids[physical_element];
    ion_atomic_number = ion_atomic_numbers[ion_element_id];
    ionization_energies.resize(ion_atomic_number);
    int offset = ion_energy_offsets[ion_element_id];
    for(int i=0; i<ion_atomic_number; i++){
        ionization_energies[i] = table_ionization_energies[i+offset];
    }
    // Compute ADK prefactors (See Chen, JCP 236 (2013), equation (2))
    // For now, we assume l=0 and m=0.
    // The approximate expressions are used,
    // without Gamma function
    Real wa = std::pow(PhysConst::alpha,3) * PhysConst::c / PhysConst::r_e;
    Real Ea = PhysConst::m_e * PhysConst::c*PhysConst::c /PhysConst::q_e *
        std::pow(PhysConst::alpha,4)/PhysConst::r_e;
    Real UH = table_ionization_energies[0];
    Real l_eff = std::sqrt(UH/ionization_energies[0]) - 1.;

    const Real dt = WarpX::GetInstance().getdt(0);

    adk_power.resize(ion_atomic_number);
    adk_prefactor.resize(ion_atomic_number);
    adk_exp_prefactor.resize(ion_atomic_number);
    for (int i=0; i<ion_atomic_number; ++i){
        Real n_eff = (i+1) * std::sqrt(UH/ionization_energies[i]);
        Real C2 = std::pow(2,2*n_eff)/(n_eff*tgamma(n_eff+l_eff+1)*tgamma(n_eff-l_eff));
        adk_power[i] = -(2*n_eff - 1);
        Real Uion = ionization_energies[i];
        adk_prefactor[i] = dt * wa * C2 * ( Uion/(2*UH) )
            * std::pow(2*std::pow((Uion/UH),3./2)*Ea,2*n_eff - 1);
        adk_exp_prefactor[i] = -2./3 * std::pow( Uion/UH,3./2) * Ea;
    }
}

/* \brief create mask of ionized particles (1 if ionized, 0 otherwise)
 *
 * \param mfi: tile or grid
 * \param lev: MR level
 * \param ionization_mask: Array with as many elements as particles in mfi.
 * This function initialized the array, and set each element to 1 or 0
 * depending on whether the particle is ionized or not.
 */
void
PhysicalParticleContainer::buildIonizationMask (const amrex::MFIter& mfi, const int lev,
                                                amrex::Gpu::ManagedDeviceVector<int>& ionization_mask)
{
    BL_PROFILE("PPC::buildIonizationMask");
    // Get pointers to ionization data from pc_source
    const Real * const AMREX_RESTRICT p_ionization_energies = ionization_energies.dataPtr();
    const Real * const AMREX_RESTRICT p_adk_prefactor = adk_prefactor.dataPtr();
    const Real * const AMREX_RESTRICT p_adk_exp_prefactor = adk_exp_prefactor.dataPtr();
    const Real * const AMREX_RESTRICT p_adk_power = adk_power.dataPtr();

    // Current tile info
    const int grid_id = mfi.index();
    const int tile_id = mfi.LocalTileIndex();

    // Get GPU-friendly arrays of particle data
    auto& ptile = GetParticles(lev)[std::make_pair(grid_id,tile_id)];
    // Only need attribs (i.e., SoA data)
    auto& soa = ptile.GetStructOfArrays();
    const int np = ptile.GetArrayOfStructs().size();

    // If no particle, nothing to do.
    if (np == 0) return;
    // Otherwise, resize ionization_mask, and get poiters to attribs arrays.
    ionization_mask.resize(np);
    int * const AMREX_RESTRICT p_ionization_mask = ionization_mask.data();
    const Real * const AMREX_RESTRICT ux = soa.GetRealData(PIdx::ux).data();
    const Real * const AMREX_RESTRICT uy = soa.GetRealData(PIdx::uy).data();
    const Real * const AMREX_RESTRICT uz = soa.GetRealData(PIdx::uz).data();
    const Real * const AMREX_RESTRICT ex = soa.GetRealData(PIdx::Ex).data();
    const Real * const AMREX_RESTRICT ey = soa.GetRealData(PIdx::Ey).data();
    const Real * const AMREX_RESTRICT ez = soa.GetRealData(PIdx::Ez).data();
    const Real * const AMREX_RESTRICT bx = soa.GetRealData(PIdx::Bx).data();
    const Real * const AMREX_RESTRICT by = soa.GetRealData(PIdx::By).data();
    const Real * const AMREX_RESTRICT bz = soa.GetRealData(PIdx::Bz).data();
    int* ion_lev = soa.GetIntData(particle_icomps["ionization_level"]).data();

    Real c = PhysConst::c;
    Real c2_inv = 1./c/c;
    int atomic_number = ion_atomic_number;

    // Loop over all particles in grid/tile. If ionized, set mask to 1
    // and increment ionization level.
    ParallelFor(
        np,
        [=] AMREX_GPU_DEVICE (long i) {
            // Get index of ionization_level
            p_ionization_mask[i] = 0;
            if ( ion_lev[i]<atomic_number ){
                Real random_draw = amrex::Random();
                // Compute electric field amplitude in the particle's frame of
                // reference (particularly important when in boosted frame).
                Real ga = std::sqrt(1. + (ux[i]*ux[i] + uy[i]*uy[i] + uz[i]*uz[i]) * c2_inv);
                Real E = std::sqrt(
                    - ( ux[i]*ex[i] + uy[i]*ey[i] + uz[i]*ez[i] ) * ( ux[i]*ex[i] + uy[i]*ey[i] + uz[i]*ez[i] ) * c2_inv
                    + ( ga   *ex[i] + uy[i]*bz[i] - uz[i]*by[i] ) * ( ga   *ex[i] + uy[i]*bz[i] - uz[i]*by[i] )
                    + ( ga   *ey[i] + uz[i]*bx[i] - ux[i]*bz[i] ) * ( ga   *ey[i] + uz[i]*bx[i] - ux[i]*bz[i] )
                    + ( ga   *ez[i] + ux[i]*by[i] - uy[i]*bx[i] ) * ( ga   *ez[i] + ux[i]*by[i] - uy[i]*bx[i] )
                    );
                // Compute probability of ionization p
                Real w_dtau = 1./ ga * p_adk_prefactor[ion_lev[i]] *
                    std::pow(E,p_adk_power[ion_lev[i]]) *
                    std::exp( p_adk_exp_prefactor[ion_lev[i]]/E );
                Real p = 1. - std::exp( - w_dtau );

                if (random_draw < p){
                    // increment particle's ionization level
                    ion_lev[i] += 1;
                    // update mask
                    p_ionization_mask[i] = 1;
                }
            }
        }
    );
}


#ifdef WARPX_QED

// initializes an additional real component if QED effects are enabled
void
PhysicalParticleContainer::InitLambda()
{
    if(!do_qed) return;

    // Add runtime real component for ionization level
    AddRealComp("lambda");
}
#endif<|MERGE_RESOLUTION|>--- conflicted
+++ resolved
@@ -920,15 +920,9 @@
             //
             int e_is_nodal = Ex.is_nodal() and Ey.is_nodal() and Ez.is_nodal();
             FieldGather(pti, Exp, Eyp, Ezp, Bxp, Byp, Bzp,
-<<<<<<< HEAD
                         &exfab, &eyfab, &ezfab, &bxfab, &byfab, &bzfab,
-                        Ex.nGrow(), e_is_nodal, 0, np, thread_num, lev, lev);
-=======
-                        &exfab, &eyfab, &ezfab, &bxfab, &byfab, &bzfab, 
                         Ex.nGrow(), e_is_nodal,
                         0, np, thread_num, lev, lev);
->>>>>>> 0b2df292
-
             if (cost) {
                 const Box& tbx = pti.tilebox();
                 wt = (amrex::second() - wt) / tbx.d_numPts();
@@ -1224,14 +1218,9 @@
                 //
                 BL_PROFILE_VAR_START(blp_fg);
                 FieldGather(pti, Exp, Eyp, Ezp, Bxp, Byp, Bzp,
-<<<<<<< HEAD
                             exfab, eyfab, ezfab, bxfab, byfab, bzfab,
-                            Ex.nGrow(), e_is_nodal, 0, np_gather, thread_num, lev, lev);
-=======
-                            exfab, eyfab, ezfab, bxfab, byfab, bzfab, 
                             Ex.nGrow(), e_is_nodal,
                             0, np_gather, thread_num, lev, lev);
->>>>>>> 0b2df292
 
                 if (np_gather < np)
                 {
@@ -1664,14 +1653,9 @@
 
             int e_is_nodal = Ex.is_nodal() and Ey.is_nodal() and Ez.is_nodal();
             FieldGather(pti, Exp, Eyp, Ezp, Bxp, Byp, Bzp,
-<<<<<<< HEAD
                         &exfab, &eyfab, &ezfab, &bxfab, &byfab, &bzfab,
-                        Ex.nGrow(), e_is_nodal, 0, np, thread_num, lev, lev);
-=======
-                        &exfab, &eyfab, &ezfab, &bxfab, &byfab, &bzfab, 
                         Ex.nGrow(), e_is_nodal,
                         0, np, thread_num, lev, lev);
->>>>>>> 0b2df292
 
             // This wraps the momentum advance so that inheritors can modify the call.
             // Extract pointers to the different particle quantities
