#ifndef WARPX_WarpXParticleContainer_H_
#define WARPX_WarpXParticleContainer_H_

#include <memory>

#include <AMReX_Particles.H>
#include <AMReX_AmrCore.H>

enum struct ConvertDirection{WarpX_to_SI, SI_to_WarpX};

struct PIdx
{
    enum { // Particle Attributes stored in amrex::ParticleContainer's struct of array
	w = 0,  // weight
	ux, uy, uz, Ex, Ey, Ez, Bx, By, Bz,
#ifdef WARPX_RZ
        theta, // RZ needs all three position components
#endif
	nattribs
    };
};

struct DiagIdx
{
    enum {
        w = 0,
        x, y, z, ux, uy, uz,
        nattribs
    };
};

namespace ParticleStringNames
{
    const std::map<std::string, int> to_index = {
        {"w",     PIdx::w    },
        {"ux",    PIdx::ux   },
        {"uy",    PIdx::uy   },
        {"uz",    PIdx::uz   },
        {"Ex",    PIdx::Ex   },
        {"Ey",    PIdx::Ey   },
        {"Ez",    PIdx::Ez   },
        {"Bx",    PIdx::Bx   },
        {"By",    PIdx::By   },
        {"Bz",    PIdx::Bz   }
    };
}

class WarpXParIter
    : public amrex::ParIter<0,0,PIdx::nattribs>
{
public:
    using amrex::ParIter<0,0,PIdx::nattribs>::ParIter;

    WarpXParIter (ContainerType& pc, int level);

#if (AMREX_SPACEDIM == 2)
    void GetPosition (amrex::Cuda::ManagedDeviceVector<amrex::Real>& x,
                      amrex::Cuda::ManagedDeviceVector<amrex::Real>& y,
                      amrex::Cuda::ManagedDeviceVector<amrex::Real>& z) const;
    void SetPosition (const amrex::Cuda::ManagedDeviceVector<amrex::Real>& x,
                      const amrex::Cuda::ManagedDeviceVector<amrex::Real>& y,
                      const amrex::Cuda::ManagedDeviceVector<amrex::Real>& z);
#endif
    const std::array<RealVector, PIdx::nattribs>& GetAttribs () const { 
        return GetStructOfArrays().GetRealData(); 
    }
    
    std::array<RealVector, PIdx::nattribs>& GetAttribs () { 
        return GetStructOfArrays().GetRealData(); 
    }

    const RealVector& GetAttribs (int comp) const { 
        return GetStructOfArrays().GetRealData(comp);
    }
    
    RealVector& GetAttribs (int comp) { 
        return GetStructOfArrays().GetRealData(comp);
    }
};

class MultiParticleContainer;

class WarpXParticleContainer
    : public amrex::ParticleContainer<0,0,PIdx::nattribs>
{
public:
    friend MultiParticleContainer;

    // amrex::StructOfArrays with DiagIdx::nattribs amrex::Real components 
    // and 0 int components for the particle data.
    using DiagnosticParticleData = amrex::StructOfArrays<DiagIdx::nattribs, 0>;
    // DiagnosticParticles is a vector, with one element per MR level.
    // DiagnosticParticles[lev] is typically a key-value pair where the key is 
    // a pair [grid_index, tile_index], and the value is the corresponding 
    // DiagnosticParticleData (see above) on this tile.
    using DiagnosticParticles = amrex::Vector<std::map<std::pair<int, int>, DiagnosticParticleData> >;
    
    WarpXParticleContainer (amrex::AmrCore* amr_core, int ispecies);
    virtual ~WarpXParticleContainer() {}

    virtual void InitData () = 0;

    virtual void FieldGatherES (const amrex::Vector<std::array<std::unique_ptr<amrex::MultiFab>, 3> >& E,
                                const amrex::Vector<std::unique_ptr<amrex::FabArray<amrex::BaseFab<int> > > >& masks) {}

    virtual void FieldGather (int lev,
                              const amrex::MultiFab& Ex, const amrex::MultiFab& Ey, const amrex::MultiFab& Ez,
                              const amrex::MultiFab& Bx, const amrex::MultiFab& By, const amrex::MultiFab& Bz) {}

#ifdef WARPX_DO_ELECTROSTATIC    
    virtual void EvolveES (const amrex::Vector<std::array<std::unique_ptr<amrex::MultiFab>, 3> >& E,
                                 amrex::Vector<std::unique_ptr<amrex::MultiFab> >& rho, 
                           amrex::Real t, amrex::Real dt) = 0;
#endif // WARPX_DO_ELECTROSTATIC
    
    virtual void Evolve (int lev,
			 const amrex::MultiFab& Ex, const amrex::MultiFab& Ey, const amrex::MultiFab& Ez,
			 const amrex::MultiFab& Bx, const amrex::MultiFab& By, const amrex::MultiFab& Bz,
			 amrex::MultiFab& jx, amrex::MultiFab& jy, amrex::MultiFab& jz,
                         amrex::MultiFab* cjx, amrex::MultiFab* cjy, amrex::MultiFab* cjz,
                         amrex::MultiFab* rho, amrex::MultiFab* crho,
                         const amrex::MultiFab* cEx, const amrex::MultiFab* cEy, const amrex::MultiFab* cEz,
                         const amrex::MultiFab* cBx, const amrex::MultiFab* cBy, const amrex::MultiFab* cBz,
                         amrex::Real t, amrex::Real dt) = 0;

    virtual void PostRestart () = 0;

    virtual void GetParticleSlice(const int direction,     const amrex::Real z_old,
                                  const amrex::Real z_new, const amrex::Real t_boost, 
                                  const amrex::Real t_lab, const amrex::Real dt,
                                  DiagnosticParticles& diagnostic_particles) {}
    
    void AllocData ();

    ///
    /// This pushes the particle positions by one half time step.
    /// It is used to desynchronize the particles after initializaton
    /// or when restarting from a checkpoint.
    /// This is the electrostatic version of the particle push.
    /// 
    void PushXES (amrex::Real dt);

    ///
    /// This pushes the particle positions by one half time step.
    /// It is used to desynchronize the particles after initializaton
    /// or when restarting from a checkpoint.
    /// This is the electromagnetic version of the particle push.
    /// 
    void PushX (         amrex::Real dt);
    void PushX (int lev, amrex::Real dt);

    ///
    /// This pushes the particle momenta by dt.
    /// 
    virtual void PushP (int lev, amrex::Real dt,
                        const amrex::MultiFab& Ex,
                        const amrex::MultiFab& Ey,
                        const amrex::MultiFab& Ez,
                        const amrex::MultiFab& Bx,
                        const amrex::MultiFab& By,
                        const amrex::MultiFab& Bz) = 0;

    void DepositCharge(amrex::Vector<std::unique_ptr<amrex::MultiFab> >& rho,
                       bool local = false);
    std::unique_ptr<amrex::MultiFab> GetChargeDensity(int lev, bool local = false);

<<<<<<< HEAD
   virtual void DepositCharge(WarpXParIter& pti,
                             RealVector& wp,
                             amrex::MultiFab* rhomf,
                             amrex::MultiFab* crhomf,
                             int icomp,
                             const long np_current,
                             const long np,
                             int thread_num,
                             int lev );

virtual void DepositCurrent(WarpXParIter& pti,
                            RealVector& wp,
                            RealVector& uxp,
                            RealVector& uyp,
                            RealVector& uzp,
                            amrex::MultiFab* jx,
                            amrex::MultiFab* jy,
                            amrex::MultiFab* jz,
                            const long offset,
                            const long np_to_depose,
                            int thread_num,
                            int lev,
                            int depos_lev,
                            amrex::Real dt,
                            const long ngJ);
=======
    virtual void DepositCharge(WarpXParIter& pti,
                               RealVector& wp,
                               amrex::MultiFab* rhomf,
                               amrex::MultiFab* crhomf,
                               int icomp,
                               const long np_current,
                               const long np,
                               int thread_num,
                               int lev );

    virtual void DepositCurrent(WarpXParIter& pti,
                                RealVector& wp,
                                RealVector& uxp,
                                RealVector& uyp,
                                RealVector& uzp,
                                amrex::MultiFab* jx,
                                amrex::MultiFab* jy,
                                amrex::MultiFab* jz,
                                const long offset,
                                const long np_to_depose,
                                int thread_num,
                                int lev,
                                int depos_lev,
                                amrex::Real dt,
                                const long ngJ);
>>>>>>> a9dde519

    // If particles start outside of the domain, ContinuousInjection 
    // makes sure that they are initialized when they enter the domain, and 
    // NOT before. Virtual function, overriden by derived classes. 
    // Current status:
    // PhysicalParticleContainer: implemented.
    // LaserParticleContainer: implemented.
    // RigidInjectedParticleContainer: not implemented.
    virtual void ContinuousInjection(const amrex::RealBox& injection_box) {}
    // Update optional sub-class-specific injection location.
    virtual void UpdateContinuousInjectionPosition(amrex::Real dt) {}

    /// 
    /// This returns the total charge for all the particles in this ParticleContainer.
    /// This is needed when solving Poisson's equation with periodic boundary conditions.
    ///
    amrex::Real sumParticleCharge(bool local = false);

    std::array<amrex::Real, 3> meanParticleVelocity(bool local = false);

    amrex::Real maxParticleVelocity(bool local = false);

    void AddNParticles (int lev,
                        int n, const amrex::Real* x, const amrex::Real* y, const amrex::Real* z,
			const amrex::Real* vx, const amrex::Real* vy, const amrex::Real* vz,
			int nattr, const amrex::Real* attr, int uniqueparticles, int id=-1);

    void AddOneParticle (int lev, int grid, int tile,
                         amrex::Real x, amrex::Real y, amrex::Real z,
                         std::array<amrex::Real,PIdx::nattribs>& attribs);

    void AddOneParticle (ParticleTileType& particle_tile,
                         amrex::Real x, amrex::Real y, amrex::Real z,
                         std::array<amrex::Real,PIdx::nattribs>& attribs);

    virtual void ReadHeader (std::istream& is);

    virtual void WriteHeader (std::ostream& os) const;

    virtual void ConvertUnits (ConvertDirection convert_dir){};

    static void ReadParameters ();

    static int NextID () { return ParticleType::NextID(); }

    bool do_splitting = false;

    // split along axes (0) or diagonals (1)
    int split_type = 0;

    using amrex::ParticleContainer<0, 0, PIdx::nattribs>::AddRealComp; 
    using amrex::ParticleContainer<0, 0, PIdx::nattribs>::AddIntComp;
   
    void AddRealComp (const std::string& name, bool comm=true)
    {
        particle_comps[name] = NumRealComps();
        AddRealComp(comm);
    }

    void AddIntComp (const std::string& name, bool comm=true)
    {
        particle_comps[name] = NumIntComps();
        AddIntComp(comm);
    }

    int DoBoostedFrameDiags () const { return do_boosted_frame_diags; }
    
protected:

    std::map<std::string, int> particle_comps;
    
    int species_id;

    amrex::Real charge;
    amrex::Real mass;

    bool deposit_on_main_grid = false;

    static int do_not_push;

    // Whether to allow particles outside of the simulation domain to be 
    // initialized when they enter the domain.
    // This is currently required because continuous injection does not 
    // support all features allowed by direct injection.
    int do_continuous_injection = 0;

    int do_boosted_frame_diags = 1;

    amrex::Vector<amrex::FArrayBox> local_rho;
    amrex::Vector<amrex::FArrayBox> local_jx;
    amrex::Vector<amrex::FArrayBox> local_jy;
    amrex::Vector<amrex::FArrayBox> local_jz;

    amrex::Vector<amrex::Cuda::ManagedDeviceVector<amrex::Real> > m_xp, m_yp, m_zp, m_giv;

    // Whether to dump particle quantities. 
    // If true, particle position is always dumped.
    int plot_species = 1;
    // For all particle attribs (execept position), whether or not 
    // to dump to file.
    amrex::Vector<int> plot_flags;
    // list of names of attributes to dump.
    amrex::Vector<std::string> plot_vars;

private:
    virtual void particlePostLocate(ParticleType& p, const amrex::ParticleLocData& pld,
                                    const int lev) override;

};

#endif<|MERGE_RESOLUTION|>--- conflicted
+++ resolved
@@ -164,33 +164,6 @@
                        bool local = false);
     std::unique_ptr<amrex::MultiFab> GetChargeDensity(int lev, bool local = false);
 
-<<<<<<< HEAD
-   virtual void DepositCharge(WarpXParIter& pti,
-                             RealVector& wp,
-                             amrex::MultiFab* rhomf,
-                             amrex::MultiFab* crhomf,
-                             int icomp,
-                             const long np_current,
-                             const long np,
-                             int thread_num,
-                             int lev );
-
-virtual void DepositCurrent(WarpXParIter& pti,
-                            RealVector& wp,
-                            RealVector& uxp,
-                            RealVector& uyp,
-                            RealVector& uzp,
-                            amrex::MultiFab* jx,
-                            amrex::MultiFab* jy,
-                            amrex::MultiFab* jz,
-                            const long offset,
-                            const long np_to_depose,
-                            int thread_num,
-                            int lev,
-                            int depos_lev,
-                            amrex::Real dt,
-                            const long ngJ);
-=======
     virtual void DepositCharge(WarpXParIter& pti,
                                RealVector& wp,
                                amrex::MultiFab* rhomf,
@@ -216,7 +189,6 @@
                                 int depos_lev,
                                 amrex::Real dt,
                                 const long ngJ);
->>>>>>> a9dde519
 
     // If particles start outside of the domain, ContinuousInjection 
     // makes sure that they are initialized when they enter the domain, and 
