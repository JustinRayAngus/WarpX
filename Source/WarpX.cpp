--- conflicted
+++ resolved
@@ -231,20 +231,18 @@
         pp.query("do_boosted_frame_diagnostic", do_boosted_frame_diagnostic);       
         if (do_boosted_frame_diagnostic) {
             
-            if (gamma_boost <= 1.0) {
-                amrex::Abort("gamma_boost must be > 1 to use the boosted frame diagnostic.");
-            }
-            
-            if ( (std::abs(boost_direction[0] - 0.0) > 1.0e-12) or 
-                 (std::abs(boost_direction[1] - 0.0) > 1.0e-12) or 
-                 (std::abs(boost_direction[2] - 1.0) > 1.0e012)) {
-                amrex::Abort("The boosted frame diagnostic currently only works if the boost is in the z direction.");
-            }
+            AMREX_ALWAYS_ASSERT_WITH_MESSAGE(gamma_boost > 1.0, 
+                "gamma_boost must be > 1 to use the boosted frame diagnostic.");
+
+            AMREX_ALWAYS_ASSERT_WITH_MESSAGE( (std::abs(boost_direction[0] - 0.0) < 1.0e-12) and 
+                                              (std::abs(boost_direction[1] - 0.0) < 1.0e-12) and 
+                                              (std::abs(boost_direction[2] - 1.0) < 1.0e012) , 
+                "The boosted frame diagnostic currently only works if the boost is in the z direction.");
 
             pp.get("num_snapshots_lab", num_snapshots_lab);
             pp.get("dt_snapshots_lab", dt_snapshots_lab);
             pp.get("gamma_boost", gamma_boost);
-<<<<<<< HEAD
+
             AMREX_ALWAYS_ASSERT_WITH_MESSAGE(do_moving_window,
                 "The moving window should be on if using the boosted frame diagnostic.");
 
@@ -252,17 +250,7 @@
 	    pp.get("moving_window_dir", s);
 
             AMREX_ALWAYS_ASSERT_WITH_MESSAGE( (s == "z" || s == "Z"),
-                "The boosted frame diagnostic currently only works if the boost is in the z direction.");            
-=======
-            if (not do_moving_window) {
-                amrex::Abort("The moving window shoudd be on if using the boosted frame diagnostic");
-            }
-            std::string s;
-	    pp.get("moving_window_dir", s);
-	    if ( not (s == "z" || s == "Z")) {
-                amrex::Abort("The boosted frame diagnostic currently only works if the window is moving in the z direction.");
-            }                     
->>>>>>> c55c3ceb
+                "The boosted frame diagnostic currently only works if the boost is in the z direction.");
         }
         
         pp.query("do_electrostatic", do_electrostatic);
