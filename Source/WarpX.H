--- conflicted
+++ resolved
@@ -30,14 +30,9 @@
 
     void Evolve (int numsteps = -1);
 
-<<<<<<< HEAD
-    static void FillBoundary (amrex::MultiFab& mf, const amrex::Geometry& geom,
-			      const amrex::IntVect& nodalflag);
-=======
     MultiParticleContainer& GetPartContainer () { return *mypc; }
 
     static void FillBoundary (MultiFab& mf, const Geometry& geom, const IntVect& nodalflag);
->>>>>>> 4b979e27
 
     static void shiftMF(MultiFab& mf, const Geometry& geom, int num_shift, 
 			int dir, const IntVect& nodalflag);
@@ -71,12 +66,7 @@
 
     void ReadParameters ();
 
-<<<<<<< HEAD
-    void MakeNewLevel (int lev, amrex::Real time,
-		       const amrex::BoxArray& new_grids, const amrex::DistributionMapping& new_dmap);
-=======
     void MakeNewLevel (int lev, const BoxArray& new_grids, const DistributionMapping& new_dmap);
->>>>>>> 4b979e27
 
     void InitFromScratch ();
     void InitFromCheckpoint ();
@@ -92,16 +82,10 @@
     void WriteWarpXHeader(const std::string& name) const;
     void WriteCheckPointFile() const;
     void WritePlotFile () const;
-<<<<<<< HEAD
-    static void PackPlotDataPtrs (amrex::Array<const amrex::MultiFab*>& pmf,
-				  const amrex::Array<std::unique_ptr<amrex::MultiFab> >& data);
-    static void Copy (amrex::MultiFab& dstmf, int dcomp, int ncomp, const amrex::MultiFab& srcmf, int scomp);
-=======
     void WriteJobInfo (const std::string& dir) const;
     static void PackPlotDataPtrs (std::vector<MultiFab*>& pmf,
 				  const Array<std::unique_ptr<MultiFab> >& data);
     static void Copy (MultiFab& dstmf, int dcomp, int ncomp, const MultiFab& srcmf, int scomp);
->>>>>>> 4b979e27
 
     amrex::Array<int> istep;      // which step?
     amrex::Array<int> nsubsteps;  // how many substeps on each level?
