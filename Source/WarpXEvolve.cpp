--- conflicted
+++ resolved
@@ -88,35 +88,13 @@
                             *Efield_aux[lev][0],*Efield_aux[lev][1],*Efield_aux[lev][2],
                             *Bfield_aux[lev][0],*Bfield_aux[lev][1],*Bfield_aux[lev][2]);
             }
-           is_synchronized = false;
+            is_synchronized = false;
         } else {
            // Beyond one step, we have E^{n} and B^{n}.
            // Particles have p^{n-1/2} and x^{n}.
-           UpdateAuxilaryData();
-<<<<<<< HEAD
-        }
-=======
-       }
-
-        // Push particle from x^{n} to x^{n+1}
-        //               from p^{n-1/2} to p^{n+1/2}
-        // Deposit current j^{n+1/2}
-        // Deposit charge density rho^{n}
-#ifdef WARPX_USE_PY
-        if (warpx_py_particleinjection) warpx_py_particleinjection();
-        if (warpx_py_particlescraper) warpx_py_particlescraper();
-        if (warpx_py_beforedeposition) warpx_py_beforedeposition();
-#endif
-        PushParticlesandDepose(cur_time);
-#ifdef WARPX_USE_PY
-        if (warpx_py_afterdeposition) warpx_py_afterdeposition();
-#endif
-
-        SyncCurrent();
-
-        SyncRho(rho_fp, rho_cp);
->>>>>>> 7f209a71
-
+            UpdateAuxilaryData();
+        }
+        
         if (do_subcycling == 0 || finest_level == 0) {
             OneStep_nosub(cur_time);
         } else if (do_subcycling == 1 && finest_level == 1) {
@@ -136,7 +114,7 @@
                 mypc->PushP(lev, 0.5*dt[lev],
                     *Efield_aux[lev][0],*Efield_aux[lev][1],*Efield_aux[lev][2],
                     *Bfield_aux[lev][0],*Bfield_aux[lev][1],*Bfield_aux[lev][2]);
-                }
+            }
             is_synchronized = true;
         }
 #ifdef WARPX_USE_PY
@@ -245,7 +223,15 @@
     //               from p^{n-1/2} to p^{n+1/2}
     // Deposit current j^{n+1/2}
     // Deposit charge density rho^{n}
+#ifdef WARPX_USE_PY
+    if (warpx_py_particleinjection) warpx_py_particleinjection();
+    if (warpx_py_particlescraper) warpx_py_particlescraper();
+    if (warpx_py_beforedeposition) warpx_py_beforedeposition();
+#endif
     PushParticlesandDepose(cur_time);
+#ifdef WARPX_USE_PY
+    if (warpx_py_afterdeposition) warpx_py_afterdeposition();
+#endif
 
     SyncCurrent();
 
